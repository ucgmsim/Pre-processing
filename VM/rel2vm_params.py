--- conflicted
+++ resolved
@@ -239,13 +239,8 @@
     ylen,
     hh,
     wd,
-<<<<<<< HEAD
-    space_srf=SPACE_SRF,
-    space_land=SPACE_LAND,
-=======
     space_srf = SPACE_SRF,
     space_land = SPACE_LAND,
->>>>>>> ad33c8aa
     logger: Logger = qclogging.get_basic_logger(),
 ):
     """Reduces the domain of the VM by removing areas that are over sea only. Gives a buffer around coast line and the
@@ -875,27 +870,8 @@
     return vm_params_dict
 
 
-<<<<<<< HEAD
+
 def load_rel(rel_file, logger: Logger = qclogging.get_basic_logger()):
-    # returns list of appropriate srf metadata
-    msgs = []
-=======
-def load_msgs(
-        ds_multiplier,
-        dt,
-        hh,
-        min_vs,
-        no_optimise,
-        out_dir,
-        pgv,
-        rel_file,
-        vm_topo,
-        vm_version,
-        logger: Logger = qclogging.get_basic_logger()
-):
-
->>>>>>> ad33c8aa
-
     #rel_file is assumed to be the first realisation
     if not os.path.exists(rel_file):
         logger.info("REL csv file not found: {}".format(rel_file))
@@ -939,41 +915,16 @@
         + dtop
     )
 
-<<<<<<< HEAD
 
     return {
-=======
-    return (
-            {
->>>>>>> ad33c8aa
-                "name": name,
-                "dip": a["dip"].loc[0],
-                "rake": rake,
-                "dbottom": dbottom,
-                "corners": np.array(corners),
-                "mag": mag,
-                "hdepth": hdepth,
-<<<<<<< HEAD
-            }
-
-
-=======
-            },
-            {
-                "pgv": pgv,
-                "hh": hh,
-                "no_optimise": no_optimise,
-                "ds_multiplier": ds_multiplier,
-                "dt": dt,
-                "min_vs": min_vs,
-                "vm_topo": vm_topo,
-                "vm_version": vm_version,
-            },
-            out_dir,
-            qclogging.get_realisation_logger(logger, name).name,
-            True,
-        )
->>>>>>> ad33c8aa
+            "name": name,
+            "dip": a["dip"].loc[0],
+            "rake": rake,
+            "dbottom": dbottom,
+            "corners": np.array(corners),
+            "mag": mag,
+            "hdepth": hdepth,
+    }
 
 
 def load_args(logger: Logger = qclogging.get_basic_logger()):
@@ -1044,16 +995,9 @@
     args = load_args(logger=logger)
 
     logger.debug("Loading REL csv")
-<<<<<<< HEAD
     srf_meta = load_rel(args.rel_file,logger=logger)
 
     options = {
-=======
-    msg_list = load_msgs(args.ds_multiplier,args.dt,args.hh, args.min_vs,
-                         args.no_optimise,args.out_dir,args.pgv,args.rel_file, args.vm_topo,args.vm_version,
-                         logger=logger)
->>>>>>> ad33c8aa
-
         "ds_multiplier": args.ds_multiplier,
         "dt": args.dt,
         "hh": args.hh,
@@ -1070,14 +1014,7 @@
     reports = main(srf_meta, options, args.out_dir,logger=logger)
 
     # store summary
-<<<<<<< HEAD
+
     store_summary(
         os.path.join(args.out_dir, "rel2vm_params_info.csv"), reports, logger=logger
-    )
-=======
-
-    #### COMMENTING OUT THE BELOW BECAUSE IT IS EXPECTING TO READ THE h5 datastore as reports
-    # store_summary(
-    #     os.path.join(args.out_dir, "rel2vm_params_info.csv"), reports, logger=logger
-    # )
->>>>>>> ad33c8aa
+    )