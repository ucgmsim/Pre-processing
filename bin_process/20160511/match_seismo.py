--- conflicted
+++ resolved
@@ -36,13 +36,8 @@
         site_amp_model, site_vref_max, site_fmin, site_fmidbot, site_flowcap, \
         GEN_ROCK_VS])
 verify_lists([match_hf_comps, match_lf_comps])
-<<<<<<< HEAD
-verify_user_dirs([bb_sim_dir, bb_accdir, bb_veldir, hf_accdir, hf_veldir, vel_dir])
-=======
-verify_dirs([bb_sim_dir],create=True)
+verify_user_dirs([bb_sim_dir,hf_accdir, vel_dir])
 verify_user_dirs([bb_accdir, bb_veldir], reset=True) #output directories are best to start from scratch
-verify_user_dirs([hf_accdir, vel_dir])
->>>>>>> 6eac21ff
 
 logger = open(match_log, 'w')
 
