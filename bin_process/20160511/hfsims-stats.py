#!/usr/bin/env python2
"""
Simulates high frequency seismograms for stations.

USAGE: edit params.py as needed. Then, execute this file.
For parameter documentation, see params.py or the simulator source code.

Original file from Rob (Jan 2015).
Converted to python.
@date 05 May 2016
@author Viktor Polak
@contact viktor.polak@canterbury.ac.nz
"""
import sys
import os
sys.path.append(os.path.abspath(os.path.curdir))
from subprocess import call, Popen, PIPE
from shared import *
from params import *

local_statfile = os.path.join(hf_sim_dir, 'local.statfile')

# verify input incl. params.py
verify_binaries([hf_sim_bin])
verify_files([stat_file, hf_slip, hf_v_model])
verify_strings([hf_prefix, hf_t_len, hf_dt, hf_vs_moho, hf_fa_sig_1, hf_rv_sig_1, \
        hf_sdrop, hf_kappa, hf_qfexp, hf_rayset, hf_rvfac, hf_shal_rvfac, hf_deep_rvfac, \
        hf_czero, hf_site_amp, hf_mom, hf_rupv, hf_seed, hf_fmax, hf_calpha])
verify_user_dirs([hf_sim_dir,hf_accdir])
verify_logfiles([local_statfile])
<<<<<<< HEAD
=======
verify_user_dirs([hf_accdir],reset=True)
>>>>>>> 6eac21ff

out_prefix = os.path.join(hf_accdir, hf_prefix)

# copy line not starting with '#' into a local stat_file copy
n_stat = 0
with open(local_statfile, 'w') as lp:
    with open(stat_file, 'r') as fp:
        # in fp.readline() instead of in fp for AIX/old python? compatibility
        for line in fp.readlines():
            if line[0] != '#':
                lp.write(line)
                n_stat += 1
        # file must end with new line
        lp.write('\n')
# some info echoed in original script, might be useful for some
print("%d %s" % (n_stat, hf_v_model))

# execute calculation, stdin from pipe
hf_pipe = Popen([hf_sim_bin], stdin = PIPE)
# pipe input data into binary stdin
# look at hf_sim_bin source code (same dir) for more info on parameters
hf_pipe.communicate('\n%(hf_sdrop)s\n%(local_statfile)s\n%(out_prefix)s\n%(hf_rayset)s\n%(hf_site_amp)s\n4   0  0.02  19.9\n%(hf_seed)s\n%(n_stat)s\n%(hf_t_len)s %(hf_dt)s %(hf_fmax)s %(hf_kappa)s %(hf_qfexp)s\n%(hf_rvfac)s %(hf_shal_rvfac)s %(hf_deep_rvfac)s %(hf_czero)s %(hf_calpha)s\n%(hf_mom)s %(hf_rupv)s\n%(hf_slip)s\n%(hf_v_model)s\n%(hf_vs_moho)s\n-99 0.0 0.0 0.0 0.0 1\n-1\n%(hf_fa_sig_1)s 0.0 %(hf_rv_sig_1)s\n1\n' % locals())
<|MERGE_RESOLUTION|>--- conflicted
+++ resolved
@@ -26,12 +26,9 @@
 verify_strings([hf_prefix, hf_t_len, hf_dt, hf_vs_moho, hf_fa_sig_1, hf_rv_sig_1, \
         hf_sdrop, hf_kappa, hf_qfexp, hf_rayset, hf_rvfac, hf_shal_rvfac, hf_deep_rvfac, \
         hf_czero, hf_site_amp, hf_mom, hf_rupv, hf_seed, hf_fmax, hf_calpha])
-verify_user_dirs([hf_sim_dir,hf_accdir])
+verify_user_dirs([hf_sim_dir])
 verify_logfiles([local_statfile])
-<<<<<<< HEAD
-=======
 verify_user_dirs([hf_accdir],reset=True)
->>>>>>> 6eac21ff
 
 out_prefix = os.path.join(hf_accdir, hf_prefix)
 
