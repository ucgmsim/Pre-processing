import os
import sys
import datetime
import glob
import shutil

emod3d_version = '3.0.4'
bin_process_ver = 'devel'

# things that everyone doesn't have, eg. binaries are within here

#run_dir = os.path.dirname(os.path.realpath(__file__))
run_dir = os.path.abspath(os.path.curdir)
global_root = os.path.realpath(os.path.join(run_dir,os.path.pardir))
user_root = global_root
bin_process_dir = os.path.join(global_root, 'Pre-processing/bin_process',bin_process_ver)
# if bin_process_ver was not hardcoded and given as "stable" the following can workout the real version.
#bin_process_ver = os.readlink(bin_process_dir)
#bin_process_dir = os.path.realpath(os.path.join(bin_process_dir,os.path.pardir,bin_process_ver))

#print bin_process_ver
#print bin_process_dir


# directories - main. change global_root with user_root as required

srf_dir = os.path.join(user_root, 'RupModel')
vel_mod_dir = os.path.join(global_root, 'CanterburyVelocityModel')
recipe_dir = os.path.join(bin_process_dir,"recipes")

def make_dirs(dir_list, reset = False):
    for dir_path in dir_list:
        if not os.path.isdir(dir_path):
            os.makedirs(dir_path)
        elif reset:
            # empty directory
            shutil.rmtree(dir_path)
            os.makedirs(dir_path)   


def user_select(options):
    try:
        selected_number = input("Enter the number you wish to select (1-%d):" %len(options))
    except NameError:
        print "Check your input."
        user_select(options)
    else:
        try:
            selected_number = int(selected_number)
        except ValueError:
            print "Input should be a number."
            user_select(options)
        else:
            try:
                return selected_number
            except IndexError:
                print "Input should be a number in (1-%d)" %len(options)
                user_select(options)


def show_multiple_choice(options):
    for i,option in enumerate(options):
        print "%2d. %s" %(i+1 , option)
    selected_number = user_select(options)
    return options[selected_number-1]

def show_yes_no_question():
    options = ["Yes","No"]
    for i, option in enumerate(options):
        print "%2d. %s" %(i+1 , option)
    selected_number = user_select(options)
    return (selected_number == 1 ) #True if selected Yes


def show_horizontal_line(c='=',length=100):
    print c*length

def q1(srf_dir):
    show_horizontal_line()
    print "Select Rupture Model - Step 1."
    show_horizontal_line()
    srf_options = os.listdir(srf_dir)
    srf_options.sort()
    srf_selected = show_multiple_choice(srf_options)
    print srf_selected
    srf_selected_dir = os.path.join(srf_dir,srf_selected,"Srf")
    try:
        srf_file_options = os.listdir(srf_selected_dir)
    except OSError:
        print "No such Srf directory : %s" %srf_selected_dir
        sys.exit()

    return srf_selected,srf_selected_dir,srf_file_options

def q2(srf_selected_dir,srf_file_options):
    show_horizontal_line()
    print "Select Rupture Model - Step 2."
    show_horizontal_line()
    srf_file_options.sort()
    srf_file_selected = show_multiple_choice(srf_file_options)
    print srf_file_selected
    srf_file_path = os.path.join(srf_selected_dir,srf_file_selected)
    return srf_file_selected,srf_file_path


def q3():
    show_horizontal_line()
    print "Select HH "
    show_horizontal_line()
    hh_options = ['0.100','0.200','0.400']
    hh = show_multiple_choice(hh_options)
    print hh
    return hh


def q4(vel_mod_dir):
    show_horizontal_line()
    print "Select one of available CanterburyVelocityModels (from %s)" %vel_mod_dir
    show_horizontal_line()
    
    v_mod_ver_options = os.listdir(vel_mod_dir)
    v_mod_ver_options.sort()
    v_mod_ver = show_multiple_choice(v_mod_ver_options)
    print v_mod_ver
    vel_mod_dir = os.path.join(vel_mod_dir,v_mod_ver)
    print vel_mod_dir
    return v_mod_ver,vel_mod_dir


def q5(hh,srf_selected,srf_file_selected,v_mod_ver,emod3d_version):
    #automatic generation of the run name (LP here only, HF and BB come later after declaration of HF and BB parameters). 
    userString=datetime.date.today().strftime("%d%B%Y")   #additional string to customize (today's date for starters)
    hString='-h'+hh
    srfString=srf_selected.split("_")[0]+"_"+os.path.splitext(srf_file_selected)[0]
    vModelString='VM'+str(v_mod_ver)
    vString='_EMODv'+emod3d_version
    run_name=(srfString+'_'+vModelString+hString+vString+'_'+userString).replace('.','p')     #replace the decimal points with p
<<<<<<< HEAD
    #run_name=('LPSim-'+srfString+'_'+vModelString+hString+vString+'_'+userString).replace('.','p')     #replace the decimal points with p
=======
>>>>>>> fdc4952e
    # LPSim-2010Sept4_bev01_VMv1p64-h0p100_EMODv3p0p4_19May2016

    yes = happy_name(run_name)
    return yes, run_name

def happy_name(run_name):
    show_horizontal_line()
    print "Automated Run Name: ",
    print run_name
    show_horizontal_line()
    print "Do you wish to proceed?"
    return show_yes_no_question()

def q6(run_name,yes):
    new_run_name = run_name
    print "Yes? ",yes
    while not yes:
        userString = raw_input("Add more text (will be appended to the name above) ")
        userString=userString.replace(" ","_")
        new_run_name= run_name+"_"+userString
        yes = happy_name(new_run_name)
    return new_run_name

def q7(recipe_dir):
    recipes = os.listdir(recipe_dir)
    show_horizontal_line()
    print "Choose one of available recipes (from %s)" % recipe_dir
    show_horizontal_line()
    recipe_selected = show_multiple_choice(recipes)
    print recipe_selected
    recipe_selected_dir = os.path.join(recipe_dir,recipe_selected)
    return recipe_selected_dir


def q8(run_name,recipe_selected_dir):
    show_horizontal_line(c="*")
    print "To be created: \n%s" %run_name
    print "Recipe to be copied from \n%s" %recipe_selected_dir
    show_horizontal_line(c="*")

    print "Do you wish to proceed?"
    return show_yes_no_question()


def action(sim_dir,recipe_selected_dir,run_name,version, global_root,run_dir, vel_mod_dir,srf_dir,srf_file):
    make_dirs([sim_dir, os.path.join(sim_dir,"LF"), os.path.join(sim_dir,"HF"), os.path.join(sim_dir,"BB"), os.path.join(sim_dir,"Figures")])

    for filename in glob.glob(os.path.join(recipe_selected_dir, '*.*')):
        shutil.copy(filename, sim_dir)

    f=open(os.path.join(sim_dir,"params_base.py"),"w");
    f.write("run_name='%s'\n" %run_name)
    f.write("version='%s'\n" %version)
    f.write("global_root='%s'\n" %global_root)
    f.write("run_dir='%s'\n"%run_dir)
    f.write("sim_dir='%s'\n"%sim_dir)
    f.write("srf_dir='%s'\n"%srf_dir)
    f.write("srf_file='%s'\n"%srf_file)
    f.write("vel_mod_dir='%s'\n"%vel_mod_dir)
    f.close()

def show_instruction(sim_dir):
    show_horizontal_line()
    print "Instructions"
    show_horizontal_line()
    print "    1.   cd %s" %sim_dir
    print "    2.   Edit params.py"
    print "    3.   llsubmit run_emod3d.ll"
    print "    4.   llsubmit post_emod3d.ll"
    print "    5.   (Linux) bash plot_ts.sh"


def main():

    show_horizontal_line(c="*")
    print " "*40+"EMOD3D Job Preparation"
    show_horizontal_line(c="*")

    srf_selected,srf_selected_dir,srf_file_options = q1(srf_dir)
    srf_file_selected, srf_file = q2(srf_selected_dir, srf_file_options)
    hh = q3()
    v_mod_ver,vel_mod_dir_full = q4(vel_mod_dir)
    yes, run_name = q5(hh,srf_selected,srf_file_selected,v_mod_ver,emod3d_version)
    run_name = q6(run_name,yes)
    
    recipe_selected_dir= q7(recipe_dir)
    final_yes = q8(run_name,recipe_selected_dir)
    if not final_yes:
        print "Installation exited"
        sys.exit()

    sim_dir = os.path.join(run_dir,run_name)
    action(sim_dir,recipe_selected_dir,run_name,emod3d_version, global_root, run_dir, vel_mod_dir_full, srf_dir,srf_file)
    print "Installation completed"
    show_instruction(sim_dir)


if __name__ == '__main__':
    main()

<|MERGE_RESOLUTION|>--- conflicted
+++ resolved
@@ -135,10 +135,6 @@
     vModelString='VM'+str(v_mod_ver)
     vString='_EMODv'+emod3d_version
     run_name=(srfString+'_'+vModelString+hString+vString+'_'+userString).replace('.','p')     #replace the decimal points with p
-<<<<<<< HEAD
-    #run_name=('LPSim-'+srfString+'_'+vModelString+hString+vString+'_'+userString).replace('.','p')     #replace the decimal points with p
-=======
->>>>>>> fdc4952e
     # LPSim-2010Sept4_bev01_VMv1p64-h0p100_EMODv3p0p4_19May2016
 
     yes = happy_name(run_name)
