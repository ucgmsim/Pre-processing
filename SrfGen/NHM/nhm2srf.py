--- conflicted
+++ resolved
@@ -60,15 +60,9 @@
     if os.path.exists(out_gmt):
         logger.debug("Removing GMT directory: {}".format(out_gmt))
         os.remove(out_gmt)
-<<<<<<< HEAD
     logger.debug("Using {} as the srfgen variable log".format(out_log))
-    with open(out_log, 'w') as log:
-        log.write('filename\tshyp\tdhyp\tseed\n')
-
-=======
     with open(out_log, "w") as log:
         log.write("filename\tshyp\tdhyp\tseed\n")
->>>>>>> d494a4bf
 
     # load db
     dbi = args.nhm_skip
@@ -140,14 +134,8 @@
                 strikes.append((bearing + 180) % 360)
                 stk_rev += 1
         if stk_norm and stk_rev:
-<<<<<<< HEAD
             logger.critical(
                 'WARNING: FAULT GOES BACK IN REVERSE OF ORIGINAL DIRECTION: {}'.format(name)
-=======
-            print(
-                "WARNING: FAULT GOES BACK "
-                "IN REVERSE OF ORIGINAL DIRECTION: %s" % (name)
->>>>>>> d494a4bf
             )
         # assuming no reverse angles and ordering in one direction
         if stk_rev:
@@ -173,14 +161,10 @@
                     if n_hypo == 1:
                         z_hypo = trace_length / 2.0
                     else:
-<<<<<<< HEAD
                         z_hypo = (trace_length % hyp_step) / 2.
                     logger.debug(
                         "Fault found in fault selection file, making {} realisations with equally spaced hypocenters".format(hyp_step)
                     )
-=======
-                        z_hypo = (trace_length % hyp_step) / 2.0
->>>>>>> d494a4bf
 
                 # given as number of randomly placed hypocentres
                 elif fault[1][-1] == "r":
@@ -199,17 +183,11 @@
                 n_slip = int(fault[2])
                 logger.debug("n_slip set to {}".format(n_slip))
             if len(fault) >= 4:
-<<<<<<< HEAD
-                dhypos = list(map(float, fault[3].split(',')))
+                dhypos = list(map(float, fault[3].split(",")))
                 logger.debug("dhypos set to {}".format(dhypos))
-        if t_hypo == 'n':
-            hyp_step = trace_length / (n_hypo * 2.)
-            logger.debug("hyp_step set to {}".format(hyp_step))
-=======
-                dhypos = list(map(float, fault[3].split(",")))
         if t_hypo == "n":
             hyp_step = trace_length / (n_hypo * 2.0)
->>>>>>> d494a4bf
+            logger.debug("hyp_step set to {}".format(hyp_step))
         seed = args.seed
 
         # fixed values
@@ -283,21 +261,6 @@
                         ),
                     )[:-4]
                     # create SRF from description
-<<<<<<< HEAD
-                    msgs.append((
-                        {'nseg':nseg, 'seg_delay':seg_delay, 'mag':mag,
-                        'mom':mom, 'rvfac_seg':rvfac_seg, 'gwid':gwid,
-                        'rup_delay':rup_delay, 'flen':flen, 'dlen':dlen,
-                        'fwid':fwid, 'dwid':dwid, 'dtop':dtop, 'stk':stk,
-                        'rake':rake, 'dip':dip, 'elon':elon, 'elat':elat,
-                        'shypo':shypo, 'dhypo':dhypo, 'dt':dt, 'seed':seed,
-                        'prefix':prefix, 'cases':cases, 'dip_dir':dip_dir,
-                        'stoch':'%s/%s/Stoch' % (args.out_dir, name),
-                        'name':name, 'tect_type':tect_type,
-                        'plot':args.plot},
-                        qclogging.get_realisation_logger(logger, name),
-                    ))
-=======
                     msgs.append(
                         {
                             "nseg": nseg,
@@ -330,7 +293,19 @@
                             "plot": args.plot,
                         }
                     )
->>>>>>> d494a4bf
+                    msgs.append((
+                        {'nseg':nseg, 'seg_delay':seg_delay, 'mag':mag,
+                        'mom':mom, 'rvfac_seg':rvfac_seg, 'gwid':gwid,
+                        'rup_delay':rup_delay, 'flen':flen, 'dlen':dlen,
+                        'fwid':fwid, 'dwid':dwid, 'dtop':dtop, 'stk':stk,
+                        'rake':rake, 'dip':dip, 'elon':elon, 'elat':elat,
+                        'shypo':shypo, 'dhypo':dhypo, 'dt':dt, 'seed':seed,
+                        'prefix':prefix, 'cases':cases, 'dip_dir':dip_dir,
+                        'stoch':'%s/%s/Stoch' % (args.out_dir, name),
+                        'name':name, 'tect_type':tect_type,
+                        'plot':args.plot},
+                        qclogging.get_realisation_logger(logger, name),
+                    ))
                     # store parameters
                     with open(out_log, "a") as log:
                         log.write(
@@ -359,21 +334,8 @@
 
 def run_create_srf(fault, logger: Logger = qclogging.get_basic_logger()):
     t0 = time()
-<<<<<<< HEAD
 #    sys.stdout = open(str(os.getpid())+".out","w")
     logger.info('Creating SRF: {}'.format(fault['name']))
-    # all of the work, rest of the script is complete under 1 second
-    CreateSRF_multi(fault['nseg'], fault['seg_delay'], fault['mag'], fault['mom'],
-                    fault['rvfac_seg'], fault['gwid'], fault['rup_delay'], fault['flen'], fault['dlen'],
-                    fault['fwid'], fault['dwid'], fault['dtop'], fault['stk'], fault['rake'], fault['dip'],
-                    fault['elon'], fault['elat'], fault['shypo'], fault['dhypo'], fault['dt'], fault['seed'],
-                    fault['prefix'], fault['cases'], dip_dir = fault['dip_dir'], \
-                    stoch = fault['stoch'], tect_type = fault['tect_type'], silent = True)
-    print('created SRF: %s (%.2fs)' % (fault['name'], time() - t0))
-    if fault['plot']:
-=======
-    #    sys.stdout = open(str(os.getpid())+".out","w")
-    print("creating SRF: %s" % (fault["name"]))
     # all of the work, rest of the script is complete under 1 second
     CreateSRF_multi(
         fault["nseg"],
@@ -406,7 +368,6 @@
     )
     print("created SRF: %s (%.2fs)" % (fault["name"], time() - t0))
     if fault["plot"]:
->>>>>>> d494a4bf
         t0 = time()
         print("plotting SRF: %s" % (fault["name"]))
         call(["plot_srf_square.py", "%s.srf" % (fault["prefix"])])
@@ -445,26 +406,6 @@
     # parameters
     parser = ArgumentParser()
     arg = parser.add_argument
-<<<<<<< HEAD
-    arg('selection_file', help = 'fault selection file')
-    parser.add_argument('-o', '--out-dir', help = 'directory to place outputs',
-            default = 'autosrf')
-    arg('--nhm-file', help = 'NHM file location',
-        default = os.path.join(os.path.dirname(os.path.abspath(__file__)),
-                               'NZ_FLTmodel_2010.txt')) # This file is a symbolic link: To avoid need to edit hard-coded filename
-    arg('--nhm-skip', help = 'NHM header lines to skip',
-            type = int, default = 15)
-    arg('--seed', help = 'initial seed', type = int, default = 1234)
-    arg('--seed-inc', help = 'seed increment', type = int, default = 10)
-    arg('--nhypo', default = 1,
-        help = 'hypocentre number/spacing if not in selection_file')
-    arg('--nslip', type = int, default = 1,
-        help = 'number of slips if not in selection_file')
-    arg('--dhypo', action = 'append', type = float,
-        help = 'depth of hypocentre, repeat parameter as needed')
-    arg('-n', '--nproc', help = 'number of processes', type = int, default = 1)
-    arg('-p', '--plot', help = 'plot results', action = 'store_true')
-=======
     arg("selection_file", help="fault selection file")
     parser.add_argument(
         "-o", "--out-dir", help="directory to place outputs", default="autosrf"
@@ -489,7 +430,6 @@
     )
     arg("-n", "--nproc", help="number of processes", type=int, default=1)
     arg("-p", "--plot", help="plot results", action="store_true")
->>>>>>> d494a4bf
     args = parser.parse_args()
     args.out_dir = os.path.abspath(args.out_dir)
     if os.path.isdir(args.out_dir):
@@ -502,11 +442,7 @@
         fault_names = None
         logger.debug("Creating realisations for all faults")
     elif not os.path.exists(args.selection_file):
-<<<<<<< HEAD
         logger.error('Fault selecion file not found: {}'.format(args.selection_file))
-=======
-        print("Fault selecion file not found: %s" % (args.selection_file))
->>>>>>> d494a4bf
         sys.exit(1)
     else:
         with open(args.selection_file, "r") as select:
