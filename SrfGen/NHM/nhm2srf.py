#!/usr/bin/env python2
"""
REQUIREMENTS:
PATH contains plot_srf_square.py plot_srf_map.py if using -p (plot results)
PYTHONPATH contains createSRF and qcore
"""

import math
import os
from subprocess import call
import sys
from time import time

import numpy as np

<<<<<<< HEAD
from createSRF import leonard, skarlatoudis, CreateSRF_multi
=======
from createSRF import leonard, CreateSRF_multi, gen_meta
>>>>>>> 61712f42
from qcore import geo, simulation_structure


def rand_shyp_dhyp(length = 1.0, width = 1.0):
    # normal distribution
    shyp_mu = 0.5
    shyp_sigma = 0.25
    # weibel distribution
    dhyp_scale = 0.612
    dhyp_shape = 3.353

    shyp = -1
    dhyp = 2

    # within range 0 -> 1 (exclusive)
    while shyp <= 0 or shyp >= 1:
        shyp = np.random.normal(shyp_mu, shyp_sigma)
    while dhyp >= 1:
        dhyp = np.random.weibull(dhyp_shape) * dhyp_scale
    return shyp * length, dhyp * width

###
### PREPARE TASKS
###
# most work is trivial, only need to run CreateSRF_multi parallel
def load_msgs(args, fault_names, faults):
    # adjust outputs
    out_gmt = os.path.join(args.out_dir, 'fault_traces.gmt')
    out_log = os.path.join(args.out_dir, 'logfile.txt')
    # prepare file system
    if not os.path.isdir(args.out_dir):
        os.makedirs(args.out_dir)
    if os.path.exists(out_gmt):
        os.remove(out_gmt)
    with open(out_log, 'w') as log:
        log.write('filename\tshyp\tdhyp\tseed\n')


    # load db
    dbi = args.nhm_skip
    with open(args.nhm_file, 'r') as dbr:
        db = list(map(str.strip, dbr.readlines()))
    dbl = len(db)

    # compile messages (parameters for CreateSRF_multi)
    msgs = []
    while dbi < dbl:
        name = db[dbi]
        tect_type, fault_type = db[dbi + 1].split()
        # points in fault trace
        n_pt = int(db[dbi + 11])
        skip = 13 + n_pt
        # skip if not wanted
        if fault_names != None and name not in fault_names:
            dbi += skip
            continue

        # load trace
        pts = [list(map(float, ll.split())) for ll in db[dbi + 12 : dbi + 12 + n_pt]]
        # clean points (remove duplicates)
        for i in range(n_pt - 2, -1, -1):
            if geo.ll_dist(pts[i][0], pts[i][1], pts[i + 1][0], pts[i + 1][1]) \
                    < 0.1:
                del pts[i + 1]
                n_pt -= 1
        # total planes
        n_plane = n_pt - 1
        # strike orientation is based on dip direction
        dip_dir = float(db[dbi + 4])
        strike_avg = (dip_dir - 90) % 360
        # midpoints, lengths and strikes of all faults
        mids = []
        lengths = []
        strikes = []
        stk_norm = 0
        stk_rev = 0
        for plane in range(n_pt - 1):
            mids.append(geo.ll_mid(pts[plane][0], pts[plane][1], \
                    pts[plane + 1][0], pts[plane + 1][1]))
            lengths.append(geo.ll_dist(pts[plane][0], pts[plane][1], \
                    pts[plane + 1][0], pts[plane + 1][1]))
            bearing = geo.ll_bearing(mids[plane][0], mids[plane][1], \
                    pts[plane + 1][0], pts[plane + 1][1])
            if abs((bearing - strike_avg + 180) % 360 - 180) < 90:
                strikes.append(bearing)
                stk_norm += 1
            else:
                strikes.append((bearing + 180) % 360)
                stk_rev += 1
        if stk_norm and stk_rev:
            print('WARNING: FAULT GOES BACK '
                    'IN REVERSE OF ORIGINAL DIRECTION: %s' \
                    % (name))
        # assuming no reverse angles and ordering in one direction
        if stk_rev:
            mids = mids[::-1]
            lengths = lengths[::-1]
            strikes = strikes[::-1]
        trace_length = sum(lengths)

        # wanted parameters to override
        t_hypo = 'n'
        n_hypo = args.nhypo
        n_slip = args.nslip
        dhypos = args.dhypo
        if faults != None:
            fault = faults[fault_names.index(name)]
            if len(fault) >= 2:
                # given as hypocentre every x km
                if fault[1][-1] == 'k':
                    t_hypo = 'k'
                    hyp_step = float(fault[1][:-1])
                    n_hypo = 1 + int(trace_length // hyp_step)
                    # 0th hypocentre position
                    if n_hypo == 1:
                        z_hypo = trace_length / 2.
                    else:
                        z_hypo = (trace_length % hyp_step) / 2.

                # given as number of randomly placed hypocentres
                elif fault[1][-1] == 'r':
                    t_hypo = 'r'
                    n_hypo = int(fault[1][:-1])

                # given as number of hypocentres
                else:
                    n_hypo = int(fault[1])

            if len(fault) >= 3:
                n_slip = int(fault[2])
            if len(fault) >= 4:
                dhypos = list(map(float, fault[3].split(',')))
        if t_hypo == 'n':
            hyp_step = trace_length / (n_hypo * 2.)
        seed = args.seed

        # fixed values
        dt = 0.025
        cases = ['combined']
        nseg = [n_plane]
        seg_delay = [0]
        mom = [-1]
        rvfac_seg = ['-1']
        gwid = ['-1']
        rup_delay = [0]

        # other values from nhm file
        mag = [float(db[dbi + 10].split()[0])]
        rake = [[float(db[dbi + 5])] * n_plane]
        dip = [[float(db[dbi + 3].split()[0])] * n_plane]
        dtop = [[float(db[dbi + 7].split()[0])] * n_plane]
        flen = [lengths]
        # subfault density
        dlen = [[0.1] * n_plane]
        fwid = [[(float(db[dbi + 6].split()[0]) - dtop[0][0]) \
                / math.sin(math.radians(dip[0][0]))] * n_plane]
        # Karim: add 3km to depth if bottom >= 12km
        if float(db[dbi + 6].split()[0]) >= 12:
            fwid = [[(float(db[dbi + 6].split()[0]) - dtop[0][0] + 3) \
                / math.sin(math.radians(dip[0][0]))] * n_plane]
        if tect_type == "SUBDUCTION_INTERFACE":
            mag = [skarlatoudis(fwid[0][0] * trace_length)]
        else:
            mag = [leonard(rake[0][0], fwid[0][0] * trace_length)]
        dwid = dlen
        stk = [strikes]
        elon = [[ll[0] for ll in mids]]
        elat = [[ll[1] for ll in mids]]

        for n_shyp in range(n_hypo):
            # hypocentre position from far left edge
            if t_hypo == 'n':
                shyp_shift = hyp_step * (1 + 2 * n_shyp)
            elif t_hypo == 'k':
                shyp_shift = z_hypo + hyp_step * n_shyp
            elif t_hypo == 'r':
                shyp_shift, dhyp_shift = rand_shyp_dhyp(trace_length, fwid[0][0])
            # NOTE: this shypo is relative to the first combined fault
            # if not adjusted later, must be relative to full length
            shypo = [[shyp_shift - (lengths[0] / 2.)]]
            for _ in range(n_slip):
                for i, d in enumerate(dhypos):
                    seed += args.seed_inc
                    if t_hypo == 'r':
                        dhypo = [[dhyp_shift] * n_plane]
                    else:
                        dhypo = [[fwid[0][0] * d] * n_plane]
                    prefix = os.path.join(
                        args.out_dir,
                        simulation_structure.get_srf_location(
                            simulation_structure.get_realisation_name(
                                name, n_shyp+1
                            )
                        ),
                    )[:-4]
                    # create SRF from description
                    msgs.append({'nseg':nseg, 'seg_delay':seg_delay, 'mag':mag, \
                            'mom':mom, 'rvfac_seg':rvfac_seg, 'gwid':gwid, \
                            'rup_delay':rup_delay, 'flen':flen, 'dlen':dlen, \
                            'fwid':fwid, 'dwid':dwid, 'dtop':dtop, 'stk':stk, \
                            'rake':rake, 'dip':dip, 'elon':elon, 'elat':elat, \
                            'shypo':shypo, 'dhypo':dhypo, 'dt':dt, 'seed':seed, \
                            'prefix':prefix, 'cases':cases, 'dip_dir':dip_dir, \
                            'stoch':'%s/%s/Stoch' % (args.out_dir, name), \
                            'name':name, 'tect_type':db[dbi + 1].split()[0], \
                            'plot':args.plot})
                    # store parameters
                    with open(out_log, 'a') as log:
                        log.write('%s.srf\t%s\t%s\t%s\n' \
                                % (prefix, shypo[0][0], dhypo[0][0], seed))

        # store fault traces
        with open(out_gmt, 'a') as traces:
            traces.write('> %s\n%s\n' \
                    % (name, '\n'.join(db[dbi + 12 : dbi + 12 + n_pt])))

        # move to next fault definition
        dbi += skip

    return msgs

def run_create_srf(fault):
    t0 = time()
#    sys.stdout = open(str(os.getpid())+".out","w")
    print('creating SRF: %s' % (fault['name']))
    # all of the work, rest of the script is complete under 1 second
    CreateSRF_multi(fault['nseg'], fault['seg_delay'], fault['mag'], fault['mom'], \
                    fault['rvfac_seg'], fault['gwid'], fault['rup_delay'], fault['flen'], fault['dlen'], \
                    fault['fwid'], fault['dwid'], fault['dtop'], fault['stk'], fault['rake'], fault['dip'], \
                    fault['elon'], fault['elat'], fault['shypo'], fault['dhypo'], fault['dt'], fault['seed'], \
                    fault['prefix'], fault['cases'], dip_dir = fault['dip_dir'], \
                    stoch = fault['stoch'], tect_type = fault['tect_type'], silent = True)
    print('created SRF: %s (%.2fs)' % (fault['name'], time() - t0))
    if fault['plot']:
        t0 = time()
        print('plotting SRF: %s' % (fault['name']))
        call(['plot_srf_square.py', '%s.srf' % (fault['prefix'])])
        call(['plot_srf_map.py', '%s.srf' % (fault['prefix'])])
        print('plotted SRF: %s (%.2fs)' % (fault['name'], time() - t0))
    srf_file = os.path.join(args.out_dir, fault['name'], 'Srf', "{}_REL01.srf".format(fault['name']))
    gen_meta(
        srf_file, 4, fault['mag'], fault['stk'], fault['rake'], fault['dip'], fault['dt'],
        vm='%s/lp_generic1d-gp01_v1.vmod' % (os.path.dirname(os.path.abspath(__file__))),
        dip_dir=fault['dip_dir'],
        shypo=[s[0] + 0.5 * fault['flen'][len(fault['cases']) - 1][0] for s in fault['shypo']],
        dhypo=[d[0] for d in fault['dhypo']], tect_type=fault['tect_type'],
        file_name=os.path.join(args.out_dir, fault['name'], fault['name'])
    )
 #   sys.stdout.close()


if __name__ == '__main__':
    from argparse import ArgumentParser
    from multiprocessing import Pool

    # parameters
    parser = ArgumentParser()
    arg = parser.add_argument
    arg('selection_file', help = 'fault selection file')
    parser.add_argument('-o', '--out-dir', help = 'directory to place outputs', \
            default = 'autosrf')
    arg('--nhm-file', help = 'NHM file location', \
        default = os.path.join(os.path.dirname(os.path.abspath(__file__)), \
                               'NZ_FLTmodel_2010.txt')) # This file is a symbolic link: To avoid need to edit hard-coded filename
    arg('--nhm-skip', help = 'NHM header lines to skip', \
            type = int, default = 15)
    arg('--seed', help = 'initial seed', type = int, default = 1234)
    arg('--seed-inc', help = 'seed increment', type = int, default = 10)
    arg('--nhypo', default = 1, \
        help = 'hypocentre number/spacing if not in selection_file')
    arg('--nslip', type = int, default = 1, \
        help = 'number of slips if not in selection_file')
    arg('--dhypo', action = 'append', type = float, \
        help = 'depth of hypocentre, repeat parameter as needed')
    arg('-n', '--nproc', help = 'number of processes', type = int, default = 1)
    arg('-p', '--plot', help = 'plot results', action = 'store_true')
    args = parser.parse_args()
    args.out_dir = os.path.abspath(args.out_dir)
    # selection file or ALL
    if args.selection_file == 'ALL':
        faults = None
        fault_names = None
    elif not os.path.exists(args.selection_file):
        print('Fault selecion file not found: %s' % (args.selection_file))
        sys.exit(1)
    else:
        with open(args.selection_file, 'r') as select:
            faults = list(map(str.split, select.readlines()))
        fault_names = [f[0] for f in faults]
    # default value
    if args.dhypo is None:
        args.dhypo = [0.6]

    # load wanted fault information
    msg_list = load_msgs(args, fault_names, faults)
    if len(msg_list) == 0:
        print('No matches found.')
        sys.exit(1)

    # distribute work
    p = Pool(args.nproc)
    p.map(run_create_srf, msg_list)

    # debug friendly alternative
    #[run_create_srf(msg) for msg in msg_list]<|MERGE_RESOLUTION|>--- conflicted
+++ resolved
@@ -13,11 +13,8 @@
 
 import numpy as np
 
-<<<<<<< HEAD
-from createSRF import leonard, skarlatoudis, CreateSRF_multi
-=======
-from createSRF import leonard, CreateSRF_multi, gen_meta
->>>>>>> 61712f42
+
+from createSRF import leonard, skarlatoudis, CreateSRF_multi, gen_meta
 from qcore import geo, simulation_structure
 
 
