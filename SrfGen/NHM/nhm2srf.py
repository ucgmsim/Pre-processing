#!/usr/bin/env python2
"""
REQUIREMENTS:
PATH contains plot_srf_square.py plot_srf_map.py if using -p (plot results)
PYTHONPATH contains createSRF and qcore
"""

import math
import os
from logging import Logger
from multiprocessing.pool import Pool
from subprocess import call
import sys
from time import time
import logging

import numpy as np

from qcore import geo, simulation_structure, qclogging

from createSRF import leonard, skarlatoudis, CreateSRF_multi, gen_meta

MAGNITUDE_ROUNDING_THRESHOLD = 7.5


def rand_shyp_dhyp(length=1.0, width=1.0):
    # normal distribution
    shyp_mu = 0.5
    shyp_sigma = 0.25
    # weibel distribution
    dhyp_scale = 0.612
    dhyp_shape = 3.353

    shyp = -1
    dhyp = 2

    # within range 0 -> 1 (exclusive)
    while shyp <= 0 or shyp >= 1:
        shyp = np.random.normal(shyp_mu, shyp_sigma)
    while dhyp >= 1:
        dhyp = np.random.weibull(dhyp_shape) * dhyp_scale
    return shyp * length, dhyp * width


###
### PREPARE TASKS
###
# most work is trivial, only need to run CreateSRF_multi parallel
def load_msgs(args, fault_names, faults, logger: Logger = qclogging.get_basic_logger()):
    # adjust outputs
    out_gmt = os.path.join(args.out_dir, "fault_traces.gmt")
    out_log = os.path.join(args.out_dir, "logfile.txt")
    # prepare file system
    if not os.path.isdir(args.out_dir):
        logger.debug("Making out_dir: {}".format(args.out_dir))
        os.makedirs(args.out_dir)
        qclogging.remove_buffer_handler(logger)
    if os.path.exists(out_gmt):
        logger.debug("Removing GMT directory: {}".format(out_gmt))
        os.remove(out_gmt)
    logger.debug("Using {} as the srfgen variable log".format(out_log))
    with open(out_log, "w") as log:
        log.write("filename\tshyp\tdhyp\tseed\n")

    # load db
    dbi = args.nhm_skip
    with open(args.nhm_file, "r") as dbr:
        db = list(map(str.strip, dbr.readlines()))
    dbl = len(db)

    # compile messages (parameters for CreateSRF_multi)
    if fault_names is None:

        return []

    msgs = []
    while dbi < dbl:
        name = db[dbi]
        tect_type, fault_type = db[dbi + 1].split()
        # points in fault trace
        n_pt = int(db[dbi + 11])
        skip = 13 + n_pt
        # skip if not wanted
        if name not in fault_names:
            logging.log(
                logging.DEBUG // 2,
                "{} not in the list of fault names, continuing".format(name),
            )
            dbi += skip
            continue
        logger.debug("Found {}, procceding to add to messages".format(name))

        # load trace
        pts = [list(map(float, ll.split())) for ll in db[dbi + 12 : dbi + 12 + n_pt]]
        # clean points (remove duplicates)
        for i in range(n_pt - 2, -1, -1):
            if geo.ll_dist(pts[i][0], pts[i][1], pts[i + 1][0], pts[i + 1][1]) < 0.1:
                del pts[i + 1]
                n_pt -= 1
        # total planes
        n_plane = n_pt - 1
        # strike orientation is based on dip direction
        dip_dir = float(db[dbi + 4])
        strike_avg = (dip_dir - 90) % 360
        # midpoints, lengths and strikes of all faults
        mids = []
        lengths = []
        strikes = []
        stk_norm = 0
        stk_rev = 0

        # other values from nhm file
        mag = [float(db[dbi + 10].split()[0])]
        rake = [[float(db[dbi + 5])] * n_plane]
        dip = [[float(db[dbi + 3].split()[0])] * n_plane]
        dtop = [[float(db[dbi + 7].split()[0])] * n_plane]

        for plane in range(n_pt - 1):
            mids.append(
                geo.ll_mid(
                    pts[plane][0], pts[plane][1], pts[plane + 1][0], pts[plane + 1][1]
                )
            )
            dist = geo.ll_dist(
                pts[plane][0], pts[plane][1], pts[plane + 1][0], pts[plane + 1][1]
            )
            lengths.append(round_subfault_size(dist, mag))
            bearing = geo.ll_bearing(
                mids[plane][0], mids[plane][1], pts[plane + 1][0], pts[plane + 1][1]
            )
            if abs((bearing - strike_avg + 180) % 360 - 180) < 90:
                strikes.append(bearing)
                stk_norm += 1
            else:
                strikes.append((bearing + 180) % 360)
                stk_rev += 1
        if stk_norm and stk_rev:
            logger.critical(
                "WARNING: FAULT GOES BACK IN REVERSE OF ORIGINAL DIRECTION: {}".format(
                    name
                )
            )
        # assuming no reverse angles and ordering in one direction
        if stk_rev:
            mids = mids[::-1]
            lengths = lengths[::-1]
            strikes = strikes[::-1]
        trace_length = sum(lengths)

        # wanted parameters to override
        t_hypo = "n"
        n_hypo = args.nhypo
        n_slip = args.nslip
        dhypos = args.dhypo
        if faults is not None:
            fault = faults[fault_names.index(name)]
            if len(fault) >= 2:
                # given as hypocentre every x km
                if fault[1][-1] == "k":
                    t_hypo = "k"
                    hyp_step = float(fault[1][:-1])
                    n_hypo = 1 + int(trace_length // hyp_step)
                    # 0th hypocentre position
                    if n_hypo == 1:
                        z_hypo = trace_length / 2.0
                    else:
                        z_hypo = (trace_length % hyp_step) / 2.0
                    logger.debug(
                        "Fault found in fault selection file, making {} realisations with equally spaced hypocenters".format(
                            hyp_step
                        )
                    )

                elif fault[1][-1] == 'n':
                    t_hypo = 'n'
                    n_hypo = int(fault[1][:-1])
                    hyp_step = trace_length / (n_hypo * 2.)

                # given as number of randomly placed hypocentres
                elif fault[1][-1] == "r":
                    t_hypo = "r"
                    n_hypo = int(fault[1][:-1])
                    logger.debug(
                        "Fault found in fault selection file. Making {} realisations with randomised parameters".format(
                            n_hypo
                        )
                    )

                # given as number of hypocentres
                else:
                    n_hypo = int(fault[1])
                    logger.debug(
                        "Fault found in fault selection file. Making {} realisations".format(
                            n_hypo
                        )
                    )

            if len(fault) >= 3:
                n_slip = int(fault[2])
                logger.debug("n_slip set to {}".format(n_slip))
            if len(fault) >= 4:
<<<<<<< HEAD
                dhypos = list(map(float, fault[3].split(',')))
=======
                dhypos = list(map(float, fault[3].split(",")))
                logger.debug("dhypos set to {}".format(dhypos))
        if t_hypo == "n":
            hyp_step = trace_length / (n_hypo * 2.0)
            logger.debug("hyp_step set to {}".format(hyp_step))
>>>>>>> 6573af55
        seed = args.seed

        # fixed values
        dt = 0.025
        cases = ["combined"]
        nseg = [n_plane]
        seg_delay = [0]
        mom = [-1]
        rvfac_seg = ["-1"]
        gwid = ["-1"]
        rup_delay = [0]

        flen = [lengths]
        # subfault density
        dlen = [[0.1] * n_plane]
        # Karim: add 3km to depth if bottom >= 12km
        if float(db[dbi + 6].split()[0]) >= 12:
            raw_fwid = [
                [
                    (float(db[dbi + 6].split()[0]) - dtop[0][0] + 3)
                    / math.sin(math.radians(dip[0][0]))
                ]
                * n_plane
            ]
        else:
            raw_fwid = [
                [
                    (float(db[dbi + 6].split()[0]) - dtop[0][0])
                    / math.sin(math.radians(dip[0][0]))
                ]
                * n_plane
            ]
        fwid = []
        for segment in raw_fwid:
            fwid.append([round_subfault_size(f, mag) for f in segment])

        if tect_type == "SUBDUCTION_INTERFACE":
            logger.debug(
                "Subduction interface tectonic type, using Skarlatoudis formula to determine magnitude"
            )
            mag = [skarlatoudis(fwid[0][0] * trace_length)]
        else:
            logger.debug(
                "Non subduction interface tectonic type, using Leonard formula to determine magnitude"
            )
            mag = [leonard(rake[0][0], fwid[0][0] * trace_length)]
        dwid = dlen
        stk = [strikes]
        elon = [[ll[0] for ll in mids]]
        elat = [[ll[1] for ll in mids]]

        for n_shyp in range(n_hypo):
            # hypocentre position from far left edge
            if t_hypo == "n":
                shyp_shift = hyp_step * (1 + 2 * n_shyp)
            elif t_hypo == "k":
                shyp_shift = z_hypo + hyp_step * n_shyp
            elif t_hypo == "r":
                shyp_shift, dhyp_shift = rand_shyp_dhyp(trace_length, fwid[0][0])
            logger.debug("shyp_shift set to: {}".format(shyp_shift))
            # NOTE: this shypo is relative to the first combined fault
            # if not adjusted later, must be relative to full length
            shypo = [[shyp_shift - (lengths[0] / 2.0)]]
            for _ in range(n_slip):
                for i, d in enumerate(dhypos):
                    seed += args.seed_inc
                    if t_hypo == "r":
                        dhypo = [[dhyp_shift] * n_plane]
                    else:
                        dhypo = [[fwid[0][0] * d] * n_plane]
                    prefix = os.path.join(
                        args.out_dir,
                        simulation_structure.get_srf_location(
                            simulation_structure.get_realisation_name(name, n_shyp + 1)
                        ),
                    )[:-4]
                    # create SRF from description
<<<<<<< HEAD
                    msgs.append({'nseg':nseg, 'seg_delay':seg_delay, 'mag':mag, \
                            'mom':mom, 'rvfac_seg':rvfac_seg, 'gwid':gwid, \
                            'rup_delay':rup_delay, 'flen':flen, 'dlen':dlen, \
                            'fwid':fwid, 'dwid':dwid, 'dtop':dtop, 'stk':stk, \
                            'rake':rake, 'dip':dip, 'elon':elon, 'elat':elat, \
                            'shypo':shypo, 'dhypo':dhypo, 'dt':dt, 'seed':seed, \
                            'prefix':prefix, 'cases':cases, 'dip_dir':dip_dir, \
                            'stoch':'%s/%s/Stoch' % (args.out_dir, name), \
                            'name':name, 'tect_type':tect_type, \
                            'plot':args.plot, 'genslip_version': "3.3"})
                    if tect_type == "SUBDUCTION_INTERFACE":
                        msgs[-1].update({"genslip_version": "5.4.2"})
=======
                    msgs.append(
                        (
                            {
                                "nseg": nseg,
                                "seg_delay": seg_delay,
                                "mag": mag,
                                "mom": mom,
                                "rvfac_seg": rvfac_seg,
                                "gwid": gwid,
                                "rup_delay": rup_delay,
                                "flen": flen,
                                "dlen": dlen,
                                "fwid": fwid,
                                "dwid": dwid,
                                "dtop": dtop,
                                "stk": stk,
                                "rake": rake,
                                "dip": dip,
                                "elon": elon,
                                "elat": elat,
                                "shypo": shypo,
                                "dhypo": dhypo,
                                "dt": dt,
                                "seed": seed,
                                "prefix": prefix,
                                "cases": cases,
                                "dip_dir": dip_dir,
                                "stoch": "%s/%s/Stoch" % (args.out_dir, name),
                                "name": name,
                                "tect_type": tect_type,
                                "plot": args.plot,
                            },
                        )
                    )
>>>>>>> 6573af55
                    # store parameters
                    with open(out_log, "a") as log:
                        log.write(
                            "%s.srf\t%s\t%s\t%s\n"
                            % (prefix, shypo[0][0], dhypo[0][0], seed)
                        )
        # Initialise the logger so each process can get the local copy
        f_logger = qclogging.get_realisation_logger(logger, name)
        f_logger.propagate = False

        # store fault traces
        with open(out_gmt, "a") as traces:
            traces.write(
                "> %s\n%s\n" % (name, "\n".join(db[dbi + 12 : dbi + 12 + n_pt]))
            )

        # move to next fault definition
        dbi += skip
    logger.debug("{} messages collected".format(len(msgs)))
    return msgs


def round_subfault_size(dist, mag):
    if mag[0] > MAGNITUDE_ROUNDING_THRESHOLD:
        return round(dist * 2) / 2
    else:
        return round(dist * 10) / 10


def run_create_srf(fault):
    logger = qclogging.get_logger(fault["name"])
    t0 = time()
    #    sys.stdout = open(str(os.getpid())+".out","w")
    logger.info("Creating SRF: {}".format(fault["name"]))
    # all of the work, rest of the script is complete under 1 second
<<<<<<< HEAD
    CreateSRF_multi(fault['nseg'], fault['seg_delay'], fault['mag'], fault['mom'],
                    fault['rvfac_seg'], fault['gwid'], fault['rup_delay'], fault['flen'], fault['dlen'],
                    fault['fwid'], fault['dwid'], fault['dtop'], fault['stk'], fault['rake'], fault['dip'],
                    fault['elon'], fault['elat'], fault['shypo'], fault['dhypo'], fault['dt'], fault['seed'],
                    fault['prefix'], fault['cases'],
                    dip_dir=fault['dip_dir'],
                    stoch=fault['stoch'],
                    tect_type=fault['tect_type'],
                    silent=True,
                    genslip_version=fault["genslip_version"],
                    )
    print('created SRF: %s (%.2fs)' % (fault['name'], time() - t0))
    if fault['plot']:
=======
    CreateSRF_multi(
        fault["nseg"],
        fault["seg_delay"],
        fault["mag"],
        fault["mom"],
        fault["rvfac_seg"],
        fault["gwid"],
        fault["rup_delay"],
        fault["flen"],
        fault["dlen"],
        fault["fwid"],
        fault["dwid"],
        fault["dtop"],
        fault["stk"],
        fault["rake"],
        fault["dip"],
        fault["elon"],
        fault["elat"],
        fault["shypo"],
        fault["dhypo"],
        fault["dt"],
        fault["seed"],
        fault["prefix"],
        fault["cases"],
        dip_dir=fault["dip_dir"],
        stoch=fault["stoch"],
        tect_type=fault["tect_type"],
        silent=True,
        logger=logger,
    )
    logger.debug("created SRF: {} ({:.2f}s)".format(fault["name"], time() - t0))
    if fault["plot"]:
>>>>>>> 6573af55
        t0 = time()
        logger.info("plotting SRF: {}".format(fault["name"]))
        call(["plot_srf_square.py", "{}.srf".format(fault["prefix"])])
        call(["plot_srf_map.py", "{}.srf".format(fault["prefix"])])
        logger.info("plotted SRF: {} (:.2fs)".format(fault["name"], time() - t0))
    srf_file = os.path.join(
        args.out_dir, fault["name"], "Srf", "{}_REL01.srf".format(fault["name"])
    )
    gen_meta(
        srf_file,
        4,
        fault["mag"],
        fault["stk"],
        fault["rake"],
        fault["dip"],
        fault["dt"],
        vm="%s/lp_generic1d-gp01_v1.vmod"
        % (os.path.dirname(os.path.abspath(__file__))),
        dip_dir=fault["dip_dir"],
        shypo=[
            s[0] + 0.5 * fault["flen"][len(fault["cases"]) - 1][0]
            for s in fault["shypo"]
        ],
        dhypo=[d[0] for d in fault["dhypo"]],
        tect_type=fault["tect_type"],
        file_name=os.path.join(args.out_dir, fault["name"], fault["name"]),
        logger=logger,
    )


#   sys.stdout.close()


if __name__ == "__main__":
    from argparse import ArgumentParser

    logger = qclogging.get_logger("nhm2srf")
    # parameters
    parser = ArgumentParser()
    arg = parser.add_argument
    arg("selection_file", help="fault selection file")
    parser.add_argument(
        "-o", "--out-dir", help="directory to place outputs", default="autosrf"
    )
    arg(
        "--nhm-file",
        help="NHM file location",
        default=os.path.join(
            os.path.dirname(os.path.abspath(__file__)), "NZ_FLTmodel_2010.txt"
        ),
    )  # This file is a symbolic link: To avoid need to edit hard-coded filename
    arg("--nhm-skip", help="NHM header lines to skip", type=int, default=15)
    arg("--seed", help="initial seed", type=int, default=1234)
    arg("--seed-inc", help="seed increment", type=int, default=10)
    arg("--nhypo", default=1, help="hypocentre number/spacing if not in selection_file")
    arg("--nslip", type=int, default=1, help="number of slips if not in selection_file")
    arg(
        "--dhypo",
        action="append",
        type=float,
        help="depth of hypocentre, repeat parameter as needed",
    )
    arg("-n", "--nproc", help="number of processes", type=int, default=1)
    arg("-p", "--plot", help="plot results", action="store_true")
    args = parser.parse_args()
    args.out_dir = os.path.abspath(args.out_dir)
    if os.path.isdir(args.out_dir):
        qclogging.add_general_file_handler(logger, os.path.join("nhm2srf_log.txt"))
    else:
        qclogging.add_buffer_handler(logger, file_name=os.path.join("nhm2srf_log.txt"))

    # selection file or ALL
    if args.selection_file == "ALL":
        faults = None
        fault_names = None
        logger.debug("Creating realisations for all faults")
    elif not os.path.exists(args.selection_file):
        logger.error("Fault selecion file not found: {}".format(args.selection_file))
        sys.exit(1)
    else:
        with open(args.selection_file, "r") as select:
            faults = list(map(str.split, select.readlines()))
        fault_names = [f[0] for f in faults]
        logger.debug(
            "Creating realisations for the following faults: {}".format(
                ", ".join(fault_names)
            )
        )
    # default value
    if args.dhypo is None:
        args.dhypo = [0.6]
        logger.debug("dhypo not set, using {}".format(args.dhypo))

    # load wanted fault information
    msg_list = load_msgs(args, fault_names, faults, logger=logger)
    if len(msg_list) == 0:
        logger.info("No matches found in the NHM file, exiting.")
        sys.exit(1)

    # distribute work
    p = Pool(args.nproc)
    p.starmap(run_create_srf, msg_list)<|MERGE_RESOLUTION|>--- conflicted
+++ resolved
@@ -199,15 +199,11 @@
                 n_slip = int(fault[2])
                 logger.debug("n_slip set to {}".format(n_slip))
             if len(fault) >= 4:
-<<<<<<< HEAD
                 dhypos = list(map(float, fault[3].split(',')))
-=======
-                dhypos = list(map(float, fault[3].split(",")))
                 logger.debug("dhypos set to {}".format(dhypos))
         if t_hypo == "n":
             hyp_step = trace_length / (n_hypo * 2.0)
             logger.debug("hyp_step set to {}".format(hyp_step))
->>>>>>> 6573af55
         seed = args.seed
 
         # fixed values
@@ -285,7 +281,6 @@
                         ),
                     )[:-4]
                     # create SRF from description
-<<<<<<< HEAD
                     msgs.append({'nseg':nseg, 'seg_delay':seg_delay, 'mag':mag, \
                             'mom':mom, 'rvfac_seg':rvfac_seg, 'gwid':gwid, \
                             'rup_delay':rup_delay, 'flen':flen, 'dlen':dlen, \
@@ -293,47 +288,11 @@
                             'rake':rake, 'dip':dip, 'elon':elon, 'elat':elat, \
                             'shypo':shypo, 'dhypo':dhypo, 'dt':dt, 'seed':seed, \
                             'prefix':prefix, 'cases':cases, 'dip_dir':dip_dir, \
-                            'stoch':'%s/%s/Stoch' % (args.out_dir, name), \
+                            'stoch':os.path.join(args.out_dir, name, "Stoch"), \
                             'name':name, 'tect_type':tect_type, \
                             'plot':args.plot, 'genslip_version': "3.3"})
                     if tect_type == "SUBDUCTION_INTERFACE":
                         msgs[-1].update({"genslip_version": "5.4.2"})
-=======
-                    msgs.append(
-                        (
-                            {
-                                "nseg": nseg,
-                                "seg_delay": seg_delay,
-                                "mag": mag,
-                                "mom": mom,
-                                "rvfac_seg": rvfac_seg,
-                                "gwid": gwid,
-                                "rup_delay": rup_delay,
-                                "flen": flen,
-                                "dlen": dlen,
-                                "fwid": fwid,
-                                "dwid": dwid,
-                                "dtop": dtop,
-                                "stk": stk,
-                                "rake": rake,
-                                "dip": dip,
-                                "elon": elon,
-                                "elat": elat,
-                                "shypo": shypo,
-                                "dhypo": dhypo,
-                                "dt": dt,
-                                "seed": seed,
-                                "prefix": prefix,
-                                "cases": cases,
-                                "dip_dir": dip_dir,
-                                "stoch": "%s/%s/Stoch" % (args.out_dir, name),
-                                "name": name,
-                                "tect_type": tect_type,
-                                "plot": args.plot,
-                            },
-                        )
-                    )
->>>>>>> 6573af55
                     # store parameters
                     with open(out_log, "a") as log:
                         log.write(
@@ -369,7 +328,6 @@
     #    sys.stdout = open(str(os.getpid())+".out","w")
     logger.info("Creating SRF: {}".format(fault["name"]))
     # all of the work, rest of the script is complete under 1 second
-<<<<<<< HEAD
     CreateSRF_multi(fault['nseg'], fault['seg_delay'], fault['mag'], fault['mom'],
                     fault['rvfac_seg'], fault['gwid'], fault['rup_delay'], fault['flen'], fault['dlen'],
                     fault['fwid'], fault['dwid'], fault['dtop'], fault['stk'], fault['rake'], fault['dip'],
@@ -380,43 +338,10 @@
                     tect_type=fault['tect_type'],
                     silent=True,
                     genslip_version=fault["genslip_version"],
+                    logger=logger,
                     )
-    print('created SRF: %s (%.2fs)' % (fault['name'], time() - t0))
-    if fault['plot']:
-=======
-    CreateSRF_multi(
-        fault["nseg"],
-        fault["seg_delay"],
-        fault["mag"],
-        fault["mom"],
-        fault["rvfac_seg"],
-        fault["gwid"],
-        fault["rup_delay"],
-        fault["flen"],
-        fault["dlen"],
-        fault["fwid"],
-        fault["dwid"],
-        fault["dtop"],
-        fault["stk"],
-        fault["rake"],
-        fault["dip"],
-        fault["elon"],
-        fault["elat"],
-        fault["shypo"],
-        fault["dhypo"],
-        fault["dt"],
-        fault["seed"],
-        fault["prefix"],
-        fault["cases"],
-        dip_dir=fault["dip_dir"],
-        stoch=fault["stoch"],
-        tect_type=fault["tect_type"],
-        silent=True,
-        logger=logger,
-    )
     logger.debug("created SRF: {} ({:.2f}s)".format(fault["name"], time() - t0))
     if fault["plot"]:
->>>>>>> 6573af55
         t0 = time()
         logger.info("plotting SRF: {}".format(fault["name"]))
         call(["plot_srf_square.py", "{}.srf".format(fault["prefix"])])
