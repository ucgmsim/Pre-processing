--- conflicted
+++ resolved
@@ -21,12 +21,8 @@
 
 from createSRF import leonard
 from qcore.geo import ll_shift, ll_bearing, ll_dist
-<<<<<<< HEAD
-from qcore import gmt
+from qcore import gmt, srf
 from qcore.constants import VM_PARAMS_FILE_NAME
-=======
-from qcore import gmt, srf
->>>>>>> 00176c8d
 
 
 def fig_init():
