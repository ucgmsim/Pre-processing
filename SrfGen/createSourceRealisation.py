#!/usr/bin/env python2

"""
Creates SRF files with perturbed variables.
Call from the command line specifying a type.
Type 1 is point source (create_ps_realisation)
Type 2 is not currently available
Type 3 is a finite fault
Type 4 is multiple segment finite fault

If run from the command line type 1 requires all arguments to be passed as cli arguments, while type 3 and type 4
require the file setSrfParams.py to be present
Alternatively create_ps_realisation can be imported and used from another python2 file
"""

from math import exp, log
import os
from random import uniform, randint, normalvariate
from time import time
import yaml

import argparse
from qcore import simulation_structure, utils

from numpy.random import lognormal

from createSRF import CreateSRF_ff, CreateSRF_multi, CreateSRF_ps

mag2mom = lambda mw : exp(1.5 * (mw + 10.7) * log(10.0))
mom2mag = lambda mom : (2 / 3. * log(mom) / log(10.0)) - 10.7


def relative_uniform_distribution(mean, scale_factor, **kwargs):
    """A uniform distribution where the min and max are scaled relative to the middle value given as the mean"""
    return uniform(mean * (1 - scale_factor), mean * (1 + scale_factor))


def param_as_string(param):
    # 1st case: single value
    if type(param).__name__ != 'list':
        return '%s' % (param)
    # 2nd case: 1D array
    if type(param[0]).__name__ != 'list':
        return ' '.join(map(str, param))
    # 3rd case: 2D array
    return ' '.join([' '.join(map(str, param[x])) \
            for x in range(len(param))])

def CreateSRF_ffdStoch():
    from setSrfParams import M_NAME,N_SCENARIOS,SEED,SEED_INC,N_SEED_INC,SHYPO,FLEN,V_HYPO,DHYPO,FWID,V_MAG,MAG,V_FLEN,DLEN,V_FWID,DWID,M_FWID,LAT,LON,RAK,DIP,DT,RVFRAC,ROUGH,SLIP_COV,DLEN,DWID,DTOP,GENSLIP,STOCH
    # used for differentiating multiple runs
    # most significant digits 3+ years appart
    # least significant digit 10 seconds appart
    run_id = str(time())[2:9]

    # file containing variability info
    metainfo = '%s_%s.txt' % (M_NAME, run_id)
    # overwrite file / list variables printed
    with open('Srf/%s' % (metainfo), 'w') as of:
        for column in ['filename', 'seed', 'mag', 'flen', 'fwid']:
            of.write('%s\t' % column)
        of.write('\n')

    # create each scenario
    for ns in range(N_SCENARIOS):
        # scenario number as string
        nss = str(ns).zfill(4)
        # increment seed if wanted
        seed = SEED + SEED_INC * ns // N_SEED_INC

        # randomise hypocentre position - SHYPO -flen/2 -> flen/2
        shypo = SHYPO
        if V_HYPO[0]:
            mn = max( - FLEN / 2, SHYPO - V_HYPO[0])
            mx = min( FLEN / 2, SHYPO + V_HYPO[0])
            shypo = uniform(mn, mx)
        # randomise hypocentre posinion - HYPO 0 -> fwid
        dhypo = DHYPO
        if V_HYPO[1]:
            mn = max(0, DHYPO - V_HYPO[1])
            mx = min(FWID, DHYPO + V_HYPO[1])
            dhypo[0][0] = uniform(mn, mx)
        # randomise MAGnitude
        if V_MAG[0]:
            m_mag = round(MAG + \
                    uniform(-V_MAG[0], V_MAG[0]), 2)
        else:
            m_mag = MAG
        # randomise FaultLENgth
        if V_FLEN[0]:
            # maximum multiple of DLEN to shift
            maxd = (FLEN * V_FLEN[0]) // DLEN
            m_flen = FLEN + randint(-maxd, maxd) * DLEN
        else:
            m_flen = FLEN
        # randomise FaultWIDth
        if V_FWID[0]:
            # maximum multiple of DWID to shift
            maxd = (FWID * V_FWID[0]) // DWID
            m_fwid = FWID + randint(-maxd, maxd) * DWID
        else:
            m_fwid = M_FWID[case]

        output = '%s_%s_%.4d' % (M_NAME, run_id, ns)

        # run createSRF with randomised parameters
        CreateSRF_ff(LAT, LON, m_mag, STK, \
                     RAK, DIP, DT, output, seed, rvfrac = RVFRAC, \
                     rough = ROUGH, slip_cov = SLIP_COV, flen = m_flen, \
                     dlen = DLEN, fwid = m_fwid, dwid = DWID, dtop = DTOP, \
                     shypo = shypo, dhypo = dhypo, \
                     genslip_version= GENSLIP, stoch = STOCH)

        # append stoch data to info file
        with open('Srf/%s' % (metainfo), 'a') as of:
            # filename
            of.write('%s\t' % output)
            # seed
            of.write('%i\t' % seed)
            # magnitude
            of.write('%s\t' % param_as_string(m_mag))
            # fault length
            of.write('%s\t' % param_as_string(m_flen))
            # fault width
            of.write('%s\t' % param_as_string(m_fwid))
            # end of line / end of this srf file
            of.write('\n')


<<<<<<< HEAD
def create_ps_realisation(out_dir, fault_name, lat, lon, depth, mw_mean, mom, strike, rake, dip,
                          n_realisations=50, additional_options={}, dt=0.005, vs=3.20, rho=2.44, target_area_km=None,
                          target_slip_cm=None, stype='cos', rise_time=0.5, init_time=0.0, silent=False):
=======
def create_ps_realisation(
    out_dir,
    fault_name,
    lat,
    lon,
    depth,
    mw_mean,
    mom,
    strike,
    rake,
    dip,
    uncertainty_file,
    n_realisations=50,
    additional_options={},
    dt=0.005,
    vs=3.20,
    rho=2.44,
    target_area_km=None,
    target_slip_cm=None,
    stype='cos',
    rise_time=0.5,
    init_time=0.0,
    silent=False,
):
>>>>>>> 9b004ec4
    """
    Creates SRF files using random variables.
    Nominal values are to be passed in, while the probability characteristics are to be found in a yaml file that
    declares the distribution and probability characteristics for that distribution.
    Any values that are not to be passed to the CreateSRF function are to be passed in as a dict of additional_options
    and will be saved as a json file. If the keys of the additional_options are present in the yaml file they will also
    be perturbed with each realisation and saved as such
    :param additional_options: A dictionary containing any options to be used in the realisation, but not necessarily
    placed in the srf
    """

    # Dictionary of distribution functions. 'none' is required for unperturbated options.
    # **kwargs allows for extra arguments to be passed from the dictionary and ignored without crashing
    random_distribution_functions = {
        'none': lambda mean, **kwargs: mean,
        'uniform': lambda mean, half_range, **kwargs: uniform(mean - half_range, mean + half_range),
        'normal': lambda mean, std_dev, **kwargs: normalvariate(mean, std_dev),
        'uniform_relative': relative_uniform_distribution,
        'log_normal': lambda mean, std_dev, **kwargs: lognormal(mean, std_dev, 1)
    }

    # Generate standard options dictionary

<<<<<<< HEAD
    unperturbed_standard_options = {'depth': {'mean': depth, 'distribution': 'none'},
                        'mw': {'mean': mw_mean, 'distribution': 'none'},
                        'mom': {'mean': mom, 'distribution': 'none'},
                        'strike': {'mean': strike, 'distribution': 'none'},
                        'rake': {'mean': rake, 'distribution': 'none'},
                        'dip': {'mean': dip, 'distribution': 'none'},
                        'vs': {'mean': vs, 'distribution': 'none'},
                        'rho': {'mean': rho, 'distribution': 'none'},
                        'rise_time': {'mean': rise_time, 'distribution': 'none'}}

    unperturbed_additional_options = dict()

    # Set default unperturbed values for all options,
    # including updating distributions for any standard options to be perturbated.
    for key, val in additional_options.items():
        if key in ['bb', 'hf']:
            for parameter, value in val.items():
                unperturbed_additional_options.update({parameter: value})
                # Store the workflow component that the parameter is for so it can easily be accessed later
                unperturbed_additional_options[parameter].update({'component': key})
        elif key in unperturbed_standard_options:
            unperturbed_standard_options[key].update(val)

    #Dictionaries that are to be (key:perturbated value) pairs
    perturbed_standard_options = {}
    perturbed_additional_options = {}
=======
    standard_options = {
        'depth': depth,
        'mw': mw_mean,
        'mom': mom,
        'strike': strike,
        'rake': rake,
        'dip': dip,
        'vs': vs,
        'rho': rho,
        'rise_time': rise_time,
    }

    for setting in yaml_settings:
        key = list(yaml_settings[setting].keys())[0]
        if 'mean' in yaml_settings[setting][key]:
            additional_options.update(
                {
                    setting: yaml_settings[setting][key][
                        'mean'
                    ]
                }
            )

    perturbed_standard_options = dict(standard_options)
    perturbed_additional_options = dict(additional_options)
>>>>>>> 9b004ec4

    for ns in range(1, n_realisations + 1):

        realisation_name = simulation_structure.get_realisation_name(
            fault_name, ns
        )
        realisation_srf_path = os.path.join(
            out_dir,
            simulation_structure.get_srf_location(
                realisation_name
            ),
        )
        realisation_stoch_path = os.path.dirname(
            os.path.join(
                out_dir,
                simulation_structure.get_stoch_location(
                    realisation_name
                ),
            )
        )

        for key in perturbed_standard_options.keys() + perturbed_additional_options.keys():

            # Load the correct dictionaries to be read from/written to
            if key in perturbed_standard_options:
                dict_to_read_from = unperturbed_standard_options
                dict_to_update = perturbed_standard_options
<<<<<<< HEAD
            elif key in perturbed_additional_options:
                dict_to_read_from = unperturbed_additional_options
                dict_to_update = perturbed_additional_options
=======
            elif key in additional_options.keys():
                dict_to_read_from = additional_options
                dict_to_update = (
                    perturbed_additional_options
                )
>>>>>>> 9b004ec4
            else:
                continue

            # Do this after checking the key will be used
<<<<<<< HEAD
            distribution = dict_to_read_from[key]['distribution']

            # Apply the random variable. Unperterbated parameters are already set before the realisations loop.
            dict_to_update[key] = random_distribution_functions[distribution](**dict_to_read_from[key])

        # Save the extra args to a yaml file
        additional_args_fname = os.path.join(out_dir, simulation_structure.get_source_params_location(realisation_name))
        utils.setup_dir(os.path.dirname(additional_args_fname))

        # Sort the parameters by their component.
        output_additional_options = {}
        for key, value in unperturbed_additional_options:
            if value['component'] not in output_additional_options:
                output_additional_options.update({value['component']: {}})
            output_additional_options[value['component']].update({key: perturbed_additional_options[key]})

=======
            random_type = list(yaml_settings[key].keys())[0]
            random_value = yaml_settings[key][random_type]

            # Apply the random variable
            if random_type == 'uniform':
                dict_to_update[key] = uniform(
                    dict_to_read_from[key]
                    - random_value['halfrange'],
                    dict_to_read_from[key]
                    + random_value['halfrange'],
                )
            elif random_type == 'normal':
                dict_to_update[key] = normalvariate(
                    dict_to_read_from[key],
                    random_value['std_dev'],
                )
            elif random_type == 'uniform_relative':
                dict_to_update[key] = uniform(
                    dict_to_read_from[key]
                    * (1 - random_value['scalefactor']),
                    dict_to_read_from[key]
                    * (1 + random_value['scalefactor']),
                )
            elif random_type == 'log_normal':
                dict_to_update[key] = lognormal(
                    dict_to_read_from[key],
                    random_value['std_dev'],
                    1,
                )

        # Save the extra args to a yaml file
        additional_args_fname = os.path.join(
            out_dir,
            simulation_structure.get_source_params_location(
                realisation_name
            ),
        )
        utils.setup_dir(
            os.path.dirname(additional_args_fname)
        )
>>>>>>> 9b004ec4
        with open(additional_args_fname, 'w') as yamlf:
            yaml.dump(output_additional_options, yamlf)

        # print("Making srf with standard dict:")
        # print(perturbed_standard_options)
        # print("and additional dict:")
        # print(perturbed_additional_options)

        CreateSRF_ps(
            lat,
            lon,
            perturbed_standard_options['depth'],
            perturbed_standard_options['mw'],
            perturbed_standard_options['mom'],
            perturbed_standard_options['strike'],
            perturbed_standard_options['rake'],
            perturbed_standard_options['dip'],
            dt=dt,
            prefix=realisation_srf_path[:-4],
            stoch=realisation_stoch_path,
            vs=perturbed_standard_options['vs'],
            rho=perturbed_standard_options['rho'],
            target_area_km=target_area_km,
            target_slip_cm=target_slip_cm,
            stype=stype,
            rise_time=perturbed_standard_options[
                'rise_time'
            ],
            init_time=init_time,
            silent=silent,
        )


def randomise_rupdelay(delay, var, deps):
    """
    Randomise rupture delay by variability 'var'
    such that dependencies 'dep' are adjusted as needed.
    delay: input delay times
    var: absolute variability
    deps: segment which triggers or None if independent
    """
    for i in range(len(delay)):
        if var[i] == 0:
            # segments have no variability
            continue

        # calculate, apply diff
        diff = uniform(-var[i], var[i])
        delay[i] += diff
        # propagate diff forwards only
        f = [i]
        while len(f) > 0:
            target = f.pop(0)
            for j in range(len(deps)):
                if deps[j] == target:
                    delay[j] += diff
                    f.append(j)
    return delay

def CreateSRF_multiStoch():
    from setSrfParams import PREFIX, N_SCENARIOS,SEED,SEED_INC,N_SEED_INC, M_RUP_DELAY,V_RDELAY,D_RDELAY, M_SHYPO,FLEN,V_HYPO,M_DHYPO,M_FWID,M_MAG,CASES,MW_TOTAL,V_MAG,V_FLEN, M_MAG, V_FLEN, M_DLEN
    # used for differentiating multiple runs
    # most significant digits 3+ years appart
    # least significant digit 10 seconds appart
    run_id = str(time())[2:9]

    out_dir = os.path.dirname(PREFIX)
    if out_dir == '':
        out_dir = '.'
    if not os.path.exists(out_dir):
        os.makedirs(out_dir)

    # file containing variability info
    metainfo = '%s_%s.txt' % (PREFIX.rstrip('_'), run_id)
    # overwrite file / list variables printed
    with open(metainfo, 'w') as of:
        for column in ['filename', 'seed', 'nseg', 'mag', 'flen', 'fwid', 'rupdelay']:
            of.write('%s\t' % column)
        of.write('\n')

    # create each scenario
    for ns in range(N_SCENARIOS):
        # scenario number as string
        nss = str(ns).zfill(4)
        # increment seed if wanted
        seed = SEED + SEED_INC * ns // N_SEED_INC

        # randomise time delay
        m_rdelay = randomise_rupdelay(M_RUP_DELAY, V_RDELAY, D_RDELAY)
        # randomise hypocentre position - SHYPO -flen/2 -> flen/2
        m_shypo = list(M_SHYPO)
        if V_HYPO[0]:
            shypo = M_SHYPO[0][0]
            flen = M_FLEN[0][0]
            mn = max( - flen / 2, shypo - V_HYPO[0])
            mx = min( flen / 2, shypo + V_HYPO[0])
            m_shypo[0][0] = uniform(mn, mx)
        # randomise hypocentre posinion - HYPO 0 -> fwid
        m_dhypo = list(M_DHYPO)
        if V_HYPO[1]:
            dhypo = M_DHYPO[0][0]
            fwid = M_FWID[0][0]
            mn = max(0, dhypo - V_HYPO[1])
            mx = min(fwid, dhypo + V_HYPO[1])
            m_dhypo[0][0] = uniform(mn, mx)
        # cases can be randomised individually
        m_mag = []
        m_flen = []
        m_fwid = []
        m0_tot = sum([mag2mom(M_MAG[i]) for i in range(len(CASES))])
        m0_target = mag2mom(MW_TOTAL)
        for case in range(len(CASES)):
            # randomise MAGnitude
            if V_MAG[case]:
                maxd = mag2mom(M_MAG[case]) * V_MAG[case]
                m_mag.append((mag2mom(M_MAG[case]) \
                        + uniform(-maxd, maxd)) / m0_tot)
            else:
                m_mag.append(mag2mom(M_MAG[case]) / m0_tot)
            # randomise FaultLENgth
            if V_FLEN[case]:
                c_flen = []
                for i, x in enumerate(M_FLEN[case]):
                    # maximum multiple of DLEN to shift
                    maxd = (x * V_FLEN[case]) // M_DLEN[case][i]
                    c_flen.append(x + randint(-maxd, maxd) * M_DLEN[case][i])
                m_flen.append(c_flen)
            else:
                m_flen.append(M_FLEN[case])
            # randomise FaultWIDth
            if V_FWID[case]:
                # maximum multiple of DWID to shift
                maxd = (M_FWID[case][0] * V_FWID[case]) // M_DWID[case][0]
                m_fwid.append([M_FWID[case][0] + \
                        randint(-maxd, maxd) * M_DWID[case][0]] \
                                        * len(M_FWID[case]))
            else:
                m_fwid.append(M_FWID[case])
        # normalise moment ratios
        m_mag = [m_mag[i] / sum(m_mag) for i in range(len(m_mag))]
        # convert back to magnitudes
        m_mag = [mom2mag(m_mag[i] * m0_target) for i in range(len(m_mag))]

        output = '%s_%s_%.4d' % (PREFIX.rstrip('_'), run_id, ns)

        # run createSRF with randomised parameters
        CreateSRF_multi(M_NSEG, M_SEG_DELAY, m_mag, M_MOM, \
                        M_RVFAC_SEG, M_GWID, m_rdelay, m_flen, \
                        M_DLEN, m_fwid, M_DWID, M_DTOP, M_STK, \
                        M_RAK, M_DIP, M_ELON, M_ELAT, m_shypo, \
                        m_dhypo, DT, seed, output, CASES, rvfrac = RVFRAC, \
                        rough = ROUGH, slip_cov = SLIP_COV, genslip_version= GENSLIP, \
                        stoch = STOCH)

        # append stoch data to info file
        with open(metainfo, 'a') as of:
            # filename
            of.write('%s.srf\t' % output)
            # seed
            of.write('%i\t' % seed)
            # segment distribution
            of.write('%s\t' % param_as_string(M_NSEG))
            # magnitude
            of.write('%s\t' % param_as_string(m_mag))
            # fault length
            of.write('%s\t' % param_as_string(m_flen))
            # fault width
            of.write('%s\t' % param_as_string(m_fwid))
            # fault width
            of.write('%s\t' % param_as_string(m_rdelay))
            # end of line / end of this srf file
            of.write('\n')

if __name__ == '__main__':
    parser = argparse.ArgumentParser()
    parser.add_argument("type", help="Type of earthquake to create SRF for")
    parser.add_argument("lat", help="latitude")
    parser.add_argument("lon", help="longitude")
    parser.add_argument("depth", help="depth")
    parser.add_argument("mw_mean", help="Mean magnitude")
    parser.add_argument("mom", help="Moment of quake. Will use mw_mean if <0")
    parser.add_argument("strike", help="Strike to be simulated")
    parser.add_argument("rake", help="Rake to be simulated")
    parser.add_argument("dip", help="Dip to be simulated")
    parser.add_argument("n_realisations", help="The number of realisations to generate SRFs for")
    args = parser.parse_args()

    if args.type == 1:
        create_ps_realisation(args.lat, args.lon, args.depth, args.mw_mean, args.mom, args.strike, args.rake, args.dip,
                              args.n_realisations)
    elif args.type == 3:
        CreateSRF_ffdStoch()
    elif args.type == 4:
        CreateSRF_multiStoch()<|MERGE_RESOLUTION|>--- conflicted
+++ resolved
@@ -127,11 +127,6 @@
             of.write('\n')
 
 
-<<<<<<< HEAD
-def create_ps_realisation(out_dir, fault_name, lat, lon, depth, mw_mean, mom, strike, rake, dip,
-                          n_realisations=50, additional_options={}, dt=0.005, vs=3.20, rho=2.44, target_area_km=None,
-                          target_slip_cm=None, stype='cos', rise_time=0.5, init_time=0.0, silent=False):
-=======
 def create_ps_realisation(
     out_dir,
     fault_name,
@@ -143,7 +138,6 @@
     strike,
     rake,
     dip,
-    uncertainty_file,
     n_realisations=50,
     additional_options={},
     dt=0.005,
@@ -156,7 +150,6 @@
     init_time=0.0,
     silent=False,
 ):
->>>>>>> 9b004ec4
     """
     Creates SRF files using random variables.
     Nominal values are to be passed in, while the probability characteristics are to be found in a yaml file that
@@ -180,7 +173,6 @@
 
     # Generate standard options dictionary
 
-<<<<<<< HEAD
     unperturbed_standard_options = {'depth': {'mean': depth, 'distribution': 'none'},
                         'mw': {'mean': mw_mean, 'distribution': 'none'},
                         'mom': {'mean': mom, 'distribution': 'none'},
@@ -207,33 +199,6 @@
     #Dictionaries that are to be (key:perturbated value) pairs
     perturbed_standard_options = {}
     perturbed_additional_options = {}
-=======
-    standard_options = {
-        'depth': depth,
-        'mw': mw_mean,
-        'mom': mom,
-        'strike': strike,
-        'rake': rake,
-        'dip': dip,
-        'vs': vs,
-        'rho': rho,
-        'rise_time': rise_time,
-    }
-
-    for setting in yaml_settings:
-        key = list(yaml_settings[setting].keys())[0]
-        if 'mean' in yaml_settings[setting][key]:
-            additional_options.update(
-                {
-                    setting: yaml_settings[setting][key][
-                        'mean'
-                    ]
-                }
-            )
-
-    perturbed_standard_options = dict(standard_options)
-    perturbed_additional_options = dict(additional_options)
->>>>>>> 9b004ec4
 
     for ns in range(1, n_realisations + 1):
 
@@ -261,22 +226,15 @@
             if key in perturbed_standard_options:
                 dict_to_read_from = unperturbed_standard_options
                 dict_to_update = perturbed_standard_options
-<<<<<<< HEAD
             elif key in perturbed_additional_options:
                 dict_to_read_from = unperturbed_additional_options
-                dict_to_update = perturbed_additional_options
-=======
-            elif key in additional_options.keys():
-                dict_to_read_from = additional_options
                 dict_to_update = (
                     perturbed_additional_options
                 )
->>>>>>> 9b004ec4
             else:
                 continue
 
             # Do this after checking the key will be used
-<<<<<<< HEAD
             distribution = dict_to_read_from[key]['distribution']
 
             # Apply the random variable. Unperterbated parameters are already set before the realisations loop.
@@ -293,48 +251,6 @@
                 output_additional_options.update({value['component']: {}})
             output_additional_options[value['component']].update({key: perturbed_additional_options[key]})
 
-=======
-            random_type = list(yaml_settings[key].keys())[0]
-            random_value = yaml_settings[key][random_type]
-
-            # Apply the random variable
-            if random_type == 'uniform':
-                dict_to_update[key] = uniform(
-                    dict_to_read_from[key]
-                    - random_value['halfrange'],
-                    dict_to_read_from[key]
-                    + random_value['halfrange'],
-                )
-            elif random_type == 'normal':
-                dict_to_update[key] = normalvariate(
-                    dict_to_read_from[key],
-                    random_value['std_dev'],
-                )
-            elif random_type == 'uniform_relative':
-                dict_to_update[key] = uniform(
-                    dict_to_read_from[key]
-                    * (1 - random_value['scalefactor']),
-                    dict_to_read_from[key]
-                    * (1 + random_value['scalefactor']),
-                )
-            elif random_type == 'log_normal':
-                dict_to_update[key] = lognormal(
-                    dict_to_read_from[key],
-                    random_value['std_dev'],
-                    1,
-                )
-
-        # Save the extra args to a yaml file
-        additional_args_fname = os.path.join(
-            out_dir,
-            simulation_structure.get_source_params_location(
-                realisation_name
-            ),
-        )
-        utils.setup_dir(
-            os.path.dirname(additional_args_fname)
-        )
->>>>>>> 9b004ec4
         with open(additional_args_fname, 'w') as yamlf:
             yaml.dump(output_additional_options, yamlf)
 
