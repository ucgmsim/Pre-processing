#!/usr/bin/env python2

"""
Creates SRF files with perturbed variables.
Call from the command line specifying a type.
Type 1 is point source (create_ps_realisation)
Type 2 is not currently available
Type 3 is a finite fault
Type 4 is multiple segment finite fault

If run from the command line type 1 requires all arguments to be passed as cli arguments, while type 3 and type 4
require the file setSrfParams.py to be present
Alternatively create_ps_realisation can be imported and used from another python2 file
"""

from math import exp, log
import os
from random import uniform, randint, normalvariate
from time import time
import yaml

import argparse
from qcore import simulation_structure, utils

from numpy.random import lognormal, weibull
from scipy.stats import truncnorm

from createSRF import CreateSRF_ff, CreateSRF_multi, CreateSRF_ps

mag2mom = lambda mw : exp(1.5 * (mw + 10.7) * log(10.0))
mom2mag = lambda mom : (2 / 3. * log(mom) / log(10.0)) - 10.7


def relative_uniform_distribution(mean, scale_factor, **kwargs):
    """A uniform distribution where the min and max are scaled relative to the middle value given as the mean"""
    return uniform(mean * (1 - scale_factor), mean * (1 + scale_factor))


def uniform_distribution(mean, half_range, **kwargs):
    return uniform(
        mean - half_range, mean + half_range
    )


def param_as_string(param):
    # 1st case: single value
    if type(param).__name__ != 'list':
        return '%s' % (param)
    # 2nd case: 1D array
    if type(param[0]).__name__ != 'list':
        return ' '.join(map(str, param))
    # 3rd case: 2D array
    return ' '.join([' '.join(map(str, param[x])) \
            for x in range(len(param))])

def CreateSRF_ffdStoch():
    from setSrfParams import M_NAME,N_SCENARIOS,SEED,SEED_INC,N_SEED_INC,SHYPO,FLEN,V_HYPO,DHYPO,FWID,V_MAG,MAG,V_FLEN,DLEN,V_FWID,DWID,M_FWID,LAT,LON,RAK,DIP,DT,RVFRAC,ROUGH,SLIP_COV,DLEN,DWID,DTOP,GENSLIP,STOCH
    # used for differentiating multiple runs
    # most significant digits 3+ years appart
    # least significant digit 10 seconds appart
    run_id = str(time())[2:9]

    # file containing variability info
    metainfo = '%s_%s.txt' % (M_NAME, run_id)
    # overwrite file / list variables printed
    with open('Srf/%s' % (metainfo), 'w') as of:
        for column in ['filename', 'seed', 'mag', 'flen', 'fwid']:
            of.write('%s\t' % column)
        of.write('\n')

    # create each scenario
    for ns in range(N_SCENARIOS):
        # scenario number as string
        nss = str(ns).zfill(4)
        # increment seed if wanted
        seed = SEED + SEED_INC * ns // N_SEED_INC

        # randomise hypocentre position - SHYPO -flen/2 -> flen/2
        shypo = SHYPO
        if V_HYPO[0]:
            mn = max( - FLEN / 2, SHYPO - V_HYPO[0])
            mx = min( FLEN / 2, SHYPO + V_HYPO[0])
            shypo = uniform(mn, mx)
        # randomise hypocentre posinion - HYPO 0 -> fwid
        dhypo = DHYPO
        if V_HYPO[1]:
            mn = max(0, DHYPO - V_HYPO[1])
            mx = min(FWID, DHYPO + V_HYPO[1])
            dhypo[0][0] = uniform(mn, mx)
        # randomise MAGnitude
        if V_MAG[0]:
            m_mag = round(MAG + \
                    uniform(-V_MAG[0], V_MAG[0]), 2)
        else:
            m_mag = MAG
        # randomise FaultLENgth
        if V_FLEN[0]:
            # maximum multiple of DLEN to shift
            maxd = (FLEN * V_FLEN[0]) // DLEN
            m_flen = FLEN + randint(-maxd, maxd) * DLEN
        else:
            m_flen = FLEN
        # randomise FaultWIDth
        if V_FWID[0]:
            # maximum multiple of DWID to shift
            maxd = (FWID * V_FWID[0]) // DWID
            m_fwid = FWID + randint(-maxd, maxd) * DWID
        else:
            m_fwid = M_FWID[case]

        output = '%s_%s_%.4d' % (M_NAME, run_id, ns)

        # run createSRF with randomised parameters
        CreateSRF_ff(LAT, LON, m_mag, STK, \
                     RAK, DIP, DT, output, seed, rvfrac = RVFRAC, \
                     rough = ROUGH, slip_cov = SLIP_COV, flen = m_flen, \
                     dlen = DLEN, fwid = m_fwid, dwid = DWID, dtop = DTOP, \
                     shypo = shypo, dhypo = dhypo, \
                     genslip_version= GENSLIP, stoch = STOCH)

        # append stoch data to info file
        with open('Srf/%s' % (metainfo), 'a') as of:
            # filename
            of.write('%s\t' % output)
            # seed
            of.write('%i\t' % seed)
            # magnitude
            of.write('%s\t' % param_as_string(m_mag))
            # fault length
            of.write('%s\t' % param_as_string(m_flen))
            # fault width
            of.write('%s\t' % param_as_string(m_fwid))
            # end of line / end of this srf file
            of.write('\n')

def create_ps_realisation(
    out_dir,
    fault_name,
    lat,
    lon,
    depth,
    mw_mean,
    mom,
    strike,
    rake,
    dip,
    n_realisations=50,
    additional_options={},
    dt=0.005,
    vs=3.20,
    rho=2.44,
    target_area_km=None,
    target_slip_cm=None,
    stype='cos',
    rise_time=0.5,
    init_time=0.0,
    silent=False,
):
    """
    Creates SRF files using random variables.
    Nominal values are to be passed in, while the probability characteristics are to be found in a yaml file that
    declares the distribution and probability characteristics for that distribution.
    Any values that are not to be passed to the CreateSRF function are to be passed in as a dict of additional_options
    and will be saved as a json file. If the keys of the additional_options are present in the yaml file they will also
    be perturbed with each realisation and saved as such
    :param additional_options: A dictionary containing any options to be used in the realisation, but not necessarily
    placed in the srf
    """

    # Dictionary of distribution functions. 'none' is required for unperturbated options.
    # **kwargs allows for extra arguments to be passed from the dictionary and ignored without crashing
    random_distribution_functions = {
        'none': lambda mean, **kwargs: mean,
        'uniform': uniform_distribution,
        'normal': lambda mean, std_dev, **kwargs: normalvariate(
            mean, std_dev
        ),
        'uniform_relative': relative_uniform_distribution,
        'log_normal': lambda mean, std_dev, **kwargs: lognormal(
            mean, std_dev, 1
        ),
        'weibull': lambda k=3.353, scale_factor=0.612, **kwargs: scale_factor * weibull(k),
<<<<<<< HEAD
        'truncated_normal': lambda mean, std_dev, limit=2, **kwargs: truncnorm(
            -limit, limit, loc=mean, scale=std_dev
=======
        'truncated_normal': lambda mean, std_dev, std_dev_limit=2, **kwargs: truncnorm(
            std_dev_limit, -std_dev_limit, loc=mean, scale=std_dev
>>>>>>> 7b68e7f5
        ).rvs(),
    }

    # Generate standard options dictionary

    unperturbed_standard_options = {
        'depth': {'mean': depth, 'distribution': 'none'},
        'mw': {'mean': mw_mean, 'distribution': 'none'},
        'mom': {'mean': mom, 'distribution': 'none'},
        'strike': {'mean': strike, 'distribution': 'none'},
        'rake': {'mean': rake, 'distribution': 'none'},
        'dip': {'mean': dip, 'distribution': 'none'},
        'vs': {'mean': vs, 'distribution': 'none'},
        'rho': {'mean': rho, 'distribution': 'none'},
        'rise_time': {
            'mean': rise_time,
            'distribution': 'none',
        },
    }

    unperturbed_additional_options = dict()

    # Set default unperturbed values for all options,
    # including updating distributions for any standard options to be perturbated.
    for key, val in additional_options.items():
        if key in ['bb', 'hf', 'emod3d']:
            for parameter, value in val.items():
                unperturbed_additional_options.update(
                    {parameter: value}
                )
                # Store the workflow component that the parameter is for so it can easily be accessed later
                unperturbed_additional_options[
                    parameter
                ].update({'component': key})
        elif key in unperturbed_standard_options:
            unperturbed_standard_options[key].update(val)

    # Dictionaries that are to be (key:perturbated value) pairs
    perturbed_standard_options = {}
    perturbed_additional_options = {}

    for ns in range(1, n_realisations + 1):

        realisation_name = simulation_structure.get_realisation_name(
            fault_name, ns
        )
        realisation_srf_path = os.path.join(
            out_dir,
            simulation_structure.get_srf_location(
                realisation_name
            ),
        )
        realisation_stoch_path = os.path.dirname(
            os.path.join(
                out_dir,
                simulation_structure.get_stoch_location(
                    realisation_name
                ),
            )
        )

        for key in (
            list(unperturbed_standard_options.keys())
            + list(unperturbed_additional_options.keys())
        ):

            # Load the correct dictionaries to be read from/written to
            if key in unperturbed_standard_options:
                dict_to_read_from = (
                    unperturbed_standard_options
                )
                dict_to_update = perturbed_standard_options
            elif key in unperturbed_additional_options:
                dict_to_read_from = (
                    unperturbed_additional_options
                )
                dict_to_update = (
                    perturbed_additional_options
                )
            else:
                continue

            # Do this after checking the key will be used
            distribution = dict_to_read_from[key][
                'distribution'
            ]

            # Apply the random variable. Unperterbated parameters are already set before the realisations loop.
            dict_to_update[
                key
            ] = random_distribution_functions[distribution](
                **dict_to_read_from[key]
            )

        # Save the extra args to a yaml file
        additional_args_fname = os.path.join(
            out_dir,
            simulation_structure.get_source_params_location(
                realisation_name
            ),
        )
        utils.setup_dir(
            os.path.dirname(additional_args_fname)
        )

        # Sort the parameters by their component.
        output_additional_options = {}
        for key, value in unperturbed_additional_options.items():
            if (
                value['component']
                not in output_additional_options
            ):
                output_additional_options.update(
                    {value['component']: {}}
                )
            output_additional_options[
                value['component']
            ].update(
                {key: perturbed_additional_options[key]}
            )

        with open(additional_args_fname, 'w') as yamlf:
            yaml.dump(output_additional_options, yamlf)

        # print("Making srf with standard dict:")
        # print(perturbed_standard_options)
        # print("and additional dict:")
        # print(perturbed_additional_options)

        CreateSRF_ps(
            lat,
            lon,
            perturbed_standard_options['depth'],
            perturbed_standard_options['mw'],
            perturbed_standard_options['mom'],
            perturbed_standard_options['strike'],
            perturbed_standard_options['rake'],
            perturbed_standard_options['dip'],
            dt=dt,
            prefix=realisation_srf_path[:-4],
            stoch=realisation_stoch_path,
            vs=perturbed_standard_options['vs'],
            rho=perturbed_standard_options['rho'],
            target_area_km=target_area_km,
            target_slip_cm=target_slip_cm,
            stype=stype,
            rise_time=perturbed_standard_options[
                'rise_time'
            ],
            init_time=init_time,
            silent=silent,
        )


def randomise_rupdelay(delay, var, deps):
    """
    Randomise rupture delay by variability 'var'
    such that dependencies 'dep' are adjusted as needed.
    delay: input delay times
    var: absolute variability
    deps: segment which triggers or None if independent
    """
    for i in range(len(delay)):
        if var[i] == 0:
            # segments have no variability
            continue

        # calculate, apply diff
        diff = uniform(-var[i], var[i])
        delay[i] += diff
        # propagate diff forwards only
        f = [i]
        while len(f) > 0:
            target = f.pop(0)
            for j in range(len(deps)):
                if deps[j] == target:
                    delay[j] += diff
                    f.append(j)
    return delay

def CreateSRF_multiStoch():
    from setSrfParams import PREFIX, N_SCENARIOS,SEED,SEED_INC,N_SEED_INC, M_RUP_DELAY,V_RDELAY,D_RDELAY, M_SHYPO,FLEN,V_HYPO,M_DHYPO,M_FWID,M_MAG,CASES,MW_TOTAL,V_MAG,V_FLEN, M_MAG, V_FLEN, M_DLEN
    # used for differentiating multiple runs
    # most significant digits 3+ years appart
    # least significant digit 10 seconds appart
    run_id = str(time())[2:9]

    out_dir = os.path.dirname(PREFIX)
    if out_dir == '':
        out_dir = '.'
    if not os.path.exists(out_dir):
        os.makedirs(out_dir)

    # file containing variability info
    metainfo = '%s_%s.txt' % (PREFIX.rstrip('_'), run_id)
    # overwrite file / list variables printed
    with open(metainfo, 'w') as of:
        for column in ['filename', 'seed', 'nseg', 'mag', 'flen', 'fwid', 'rupdelay']:
            of.write('%s\t' % column)
        of.write('\n')

    # create each scenario
    for ns in range(N_SCENARIOS):
        # scenario number as string
        nss = str(ns).zfill(4)
        # increment seed if wanted
        seed = SEED + SEED_INC * ns // N_SEED_INC

        # randomise time delay
        m_rdelay = randomise_rupdelay(M_RUP_DELAY, V_RDELAY, D_RDELAY)
        # randomise hypocentre position - SHYPO -flen/2 -> flen/2
        m_shypo = list(M_SHYPO)
        if V_HYPO[0]:
            shypo = M_SHYPO[0][0]
            flen = M_FLEN[0][0]
            mn = max( - flen / 2, shypo - V_HYPO[0])
            mx = min( flen / 2, shypo + V_HYPO[0])
            m_shypo[0][0] = uniform(mn, mx)
        # randomise hypocentre posinion - HYPO 0 -> fwid
        m_dhypo = list(M_DHYPO)
        if V_HYPO[1]:
            dhypo = M_DHYPO[0][0]
            fwid = M_FWID[0][0]
            mn = max(0, dhypo - V_HYPO[1])
            mx = min(fwid, dhypo + V_HYPO[1])
            m_dhypo[0][0] = uniform(mn, mx)
        # cases can be randomised individually
        m_mag = []
        m_flen = []
        m_fwid = []
        m0_tot = sum([mag2mom(M_MAG[i]) for i in range(len(CASES))])
        m0_target = mag2mom(MW_TOTAL)
        for case in range(len(CASES)):
            # randomise MAGnitude
            if V_MAG[case]:
                maxd = mag2mom(M_MAG[case]) * V_MAG[case]
                m_mag.append((mag2mom(M_MAG[case]) \
                        + uniform(-maxd, maxd)) / m0_tot)
            else:
                m_mag.append(mag2mom(M_MAG[case]) / m0_tot)
            # randomise FaultLENgth
            if V_FLEN[case]:
                c_flen = []
                for i, x in enumerate(M_FLEN[case]):
                    # maximum multiple of DLEN to shift
                    maxd = (x * V_FLEN[case]) // M_DLEN[case][i]
                    c_flen.append(x + randint(-maxd, maxd) * M_DLEN[case][i])
                m_flen.append(c_flen)
            else:
                m_flen.append(M_FLEN[case])
            # randomise FaultWIDth
            if V_FWID[case]:
                # maximum multiple of DWID to shift
                maxd = (M_FWID[case][0] * V_FWID[case]) // M_DWID[case][0]
                m_fwid.append([M_FWID[case][0] + \
                        randint(-maxd, maxd) * M_DWID[case][0]] \
                                        * len(M_FWID[case]))
            else:
                m_fwid.append(M_FWID[case])
        # normalise moment ratios
        m_mag = [m_mag[i] / sum(m_mag) for i in range(len(m_mag))]
        # convert back to magnitudes
        m_mag = [mom2mag(m_mag[i] * m0_target) for i in range(len(m_mag))]

        output = '%s_%s_%.4d' % (PREFIX.rstrip('_'), run_id, ns)

        # run createSRF with randomised parameters
        CreateSRF_multi(M_NSEG, M_SEG_DELAY, m_mag, M_MOM, \
                        M_RVFAC_SEG, M_GWID, m_rdelay, m_flen, \
                        M_DLEN, m_fwid, M_DWID, M_DTOP, M_STK, \
                        M_RAK, M_DIP, M_ELON, M_ELAT, m_shypo, \
                        m_dhypo, DT, seed, output, CASES, rvfrac = RVFRAC, \
                        rough = ROUGH, slip_cov = SLIP_COV, genslip_version= GENSLIP, \
                        stoch = STOCH)

        # append stoch data to info file
        with open(metainfo, 'a') as of:
            # filename
            of.write('%s.srf\t' % output)
            # seed
            of.write('%i\t' % seed)
            # segment distribution
            of.write('%s\t' % param_as_string(M_NSEG))
            # magnitude
            of.write('%s\t' % param_as_string(m_mag))
            # fault length
            of.write('%s\t' % param_as_string(m_flen))
            # fault width
            of.write('%s\t' % param_as_string(m_fwid))
            # fault width
            of.write('%s\t' % param_as_string(m_rdelay))
            # end of line / end of this srf file
            of.write('\n')

if __name__ == '__main__':
    parser = argparse.ArgumentParser()
    parser.add_argument("type", help="Type of earthquake to create SRF for")
    parser.add_argument("lat", help="latitude")
    parser.add_argument("lon", help="longitude")
    parser.add_argument("depth", help="depth")
    parser.add_argument("mw_mean", help="Mean magnitude")
    parser.add_argument("mom", help="Moment of quake. Will use mw_mean if <0")
    parser.add_argument("strike", help="Strike to be simulated")
    parser.add_argument("rake", help="Rake to be simulated")
    parser.add_argument("dip", help="Dip to be simulated")
    parser.add_argument("n_realisations", help="The number of realisations to generate SRFs for")
    args = parser.parse_args()

    if args.type == 1:
        create_ps_realisation(args.lat, args.lon, args.depth, args.mw_mean, args.mom, args.strike, args.rake, args.dip,
                              args.n_realisations)
    elif args.type == 3:
        CreateSRF_ffdStoch()
    elif args.type == 4:
        CreateSRF_multiStoch()<|MERGE_RESOLUTION|>--- conflicted
+++ resolved
@@ -180,13 +180,8 @@
             mean, std_dev, 1
         ),
         'weibull': lambda k=3.353, scale_factor=0.612, **kwargs: scale_factor * weibull(k),
-<<<<<<< HEAD
-        'truncated_normal': lambda mean, std_dev, limit=2, **kwargs: truncnorm(
-            -limit, limit, loc=mean, scale=std_dev
-=======
         'truncated_normal': lambda mean, std_dev, std_dev_limit=2, **kwargs: truncnorm(
-            std_dev_limit, -std_dev_limit, loc=mean, scale=std_dev
->>>>>>> 7b68e7f5
+            -std_dev_limit, std_dev_limit, loc=mean, scale=std_dev
         ).rvs(),
     }
 
