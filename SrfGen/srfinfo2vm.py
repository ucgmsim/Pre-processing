--- conflicted
+++ resolved
@@ -875,12 +875,7 @@
     zlen = round(auto_z(faultprop.Mw, srf_meta["dbottom"]) / args.hh) * args.hh
     logger.debug("zlen set to {}".format(zlen))
     # modified sim time
-<<<<<<< HEAD
-    vm_corners = np.asarray(c1, c2, c3, c4)
-
-=======
     vm_corners = np.asarray([c1, c2, c3, c4])
->>>>>>> 2f3e8622
     initial_time = auto_time2(
         vm_corners, np.concatenate(srf_meta["corners"], axis=0), 1.2, logger=logger
     )
