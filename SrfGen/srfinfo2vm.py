--- conflicted
+++ resolved
@@ -452,7 +452,6 @@
             # If we moved west then we need the right angle anticlockwise from the old origin
             bearing = (bearing - 90) % 360
         origin = origin1
-<<<<<<< HEAD
 
     xlen = math.ceil((dist_east_from_mid + dist_west_from_mid) / hh) * hh
 
@@ -469,24 +468,6 @@
             bearing = (bearing + 180) % 360
         origin = origin1
 
-=======
-
-    xlen = math.ceil((dist_east_from_mid + dist_west_from_mid) / hh) * hh
-
-    if not np.isclose(over_n, over_s):
-        # If we don't move the north and south boundaries in by the same amount, then we need to move the origin an
-        # amount relative to the change
-        # The multiplier for the difference between the origin->mid north point and the mid east -> northeast corner
-        # This is symmetric with north/south and east/west
-        y_mid_ratio = y_len_mid_shift / y_shift
-        # Move the origin by a distance relative to the amount taken off each end, multiplied by the ratio
-        origin1 = geo.ll_shift(*origin[::-1], y_mid_ratio*(over_s*(over_s > 0) - over_n*(over_n > 0)) / 2, bearing)[::-1]
-        bearing = geo.ll_bearing(*origin1, *origin)
-        if over_s*(over_s > 0) > over_n*(over_n > 0):
-            bearing = (bearing + 180) % 360
-        origin = origin1
-
->>>>>>> 6020238d
     ylen -= over_s * (over_s > 0) + over_n * (over_n > 0)
 
     return origin, bearing, xlen, ylen
