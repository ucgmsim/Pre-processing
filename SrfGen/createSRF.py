#!/usr/bin/env python3

import math
import os
from logging import Logger
from shutil import copyfile
from subprocess import call, PIPE, Popen
import sys
from random import randint

from h5py import File as h5open
import numpy as np
from pkg_resources import parse_version

from qcore import geo, srf, binary_version, qclogging

# local srf_config has a higher priority
sys.path.append(os.path.abspath(os.curdir))
import srf_config

SRF2STOCH = "srf2stoch"
GENERICSLIP2SRF = "generic_slip2srf"
FAULTSEG2GSFDIPDIR = "fault_seg2gsf_dipdir"


def get_seed():
    """Returns a seed in the range of 0 to the largest 4 byte signed int possible in C"""
    return randint(0, 2 ** 31 - 1)


def mkdir_p(out_dir, logger: Logger = qclogging.get_basic_logger()):
    logger.debug("Making directory {}".format(out_dir))
    if out_dir != "" and not os.path.isdir(out_dir):
        try:
            os.makedirs(out_dir)
        except OSError:
            if not os.path.exists(out_dir):
                logger.log(
                    qclogging.NOPRINTERROR,
                    "OSError occured, unable to make directory. Exiting",
                )
                raise
            logger.log(
                qclogging.NOPRINTCRITICAL,
                "OSError was raised, but directory exists, continuing",
            )


def srf_join(in1, in2, out):
    """
    like srf_join.c but that wasn't working properly
    """
    with open(in1, "r") as f1:
        s1 = f1.readlines()
    with open(in2, "r") as f2:
        s2 = f2.readlines()
    o = open(out, "w")

    # must be the same version
    assert s1[0] == s2[0]
    o.write(s1[0])

    # planes - header
    p1 = int(s1[1].split()[1])
    p2 = int(s2[1].split()[1])
    o.write("PLANE %d\n" % (p1 + p2))
    q1 = 2 + p1 * 2
    q2 = 2 + p2 * 2
    # planes - content
    o.write("".join(s1[2:q1]))
    o.write("".join(s2[2:q2]))

    # points - header
    o.write("POINTS %d\n" % (int(s1[q1].split()[1]) + int(s2[q2].split()[1])))
    # points - rest of file
    o.write("".join(s1[q1 + 1 :]))
    o.write("".join(s2[q2 + 1 :]))

    o.close()


mag2mom = lambda mw: math.exp(1.5 * (mw + 10.7) * math.log(10.0))
mom2mag = lambda mom: (2 / 3.0 * math.log(mom) / math.log(10.0)) - 10.7
get_nx = lambda FLEN, DLEN: "%.0f" % (FLEN / DLEN)
get_ny = lambda FWID, DWID: "%.0f" % (FWID / DWID)
get_fileroot = lambda MAG, FLEN, FWID, seed: "m%.2f-%.1fx%.1f_s%d" % (
    MAG,
    FLEN,
    FWID,
    seed,
)
get_gsfname = lambda MAG, DLEN, DWID: "m%.2f-%.2fx%.2f.gsf" % (MAG, DLEN, DWID)
# Leonard 2014 Relations
def leonard(rake, A, ds=4.00, ss=3.99):
    # if dip slip else strike slip
    if round(rake % 360 / 90.0) % 2:
        return ds + math.log10(A)
    else:
        return ss + math.log10(A)


def skarlatoudis(A):
    return math.log10(A) - (math.log10(1.77 * math.pow(10, -10)) + 6.03)


# by earth radius
# not really correct for NZ, use proper formulas
one_deg_lat = math.radians(6371.0072)

# comment placed in corners file (above/below hypocenter)
# make sure lines end with '\n', especially the last one.
corners_header = (
    "> header line here for specifics \n\
> This is the standard input file format where the \
hypocenter is first then for each \n\
>Hypocenter (reference??) \n",
    "> Below are the corners \
(first point repeated as fifth to close box \n",
)


def write_corners(filename, hypocentre, corners):
    """
    Write a corners text file (used to plot faults).
    """
    with open(filename, "w") as cf:
        # lines beginning with '>' are ignored
        cf.write(corners_header[0])
        cf.write("%f %f\n" % (hypocentre))
        cf.write(corners_header[1])
        # 0 1 - draw in order to close box
        # 2 3
        for i in [0, 1, 3, 2, 0]:
            cf.write("%f %f\n" % tuple(corners[i]))


def get_corners(lat, lon, flen, fwid, dip, strike):
    """
    Return Corners of a fault. Indexes are as below.
    0 1
    2 3
    """
    # use cartesian coordinate system to define the along strike and downdip
    # locations taking the center of the fault plane as (x,y)=(0,0)
    xPos = np.array([-flen / 2.0, flen / 2.0])
    yPos = np.array([-fwid, 0.0])
    Nx = len(xPos)
    Ny = len(yPos)

    # now use a coordinate transformation to go from fault plane to North and
    # East cartesian plane (again with (0,0) ==(0,0)  )
    yPosSurfProj = yPos * math.cos(math.radians(dip))
    azimuth = math.radians(strike - 90)
    RotMatrix = np.array(
        [
            [math.cos(azimuth), math.sin(azimuth)],
            [-math.sin(azimuth), math.cos(azimuth)],
        ]
    )
    eastLocRelative, northLocRelative = np.dot(
        RotMatrix, [np.tile(xPos, Ny), yPosSurfProj.repeat(Ny)]
    ).reshape(2, Nx, Ny)

    # now use a coordinate transformation to go from the North East cartesian
    # plane to the spherical earth WGS84 coordinate system
    lats = lat + northLocRelative / one_deg_lat
    lons = lon + (eastLocRelative / one_deg_lat) * 1 / math.cos(math.radians(lat))

    # joined (lon, lat) pairs
    return np.dstack((lons.flat, lats.flat))[0]


def get_hypocentre(lat, lon, flen, fwid, shypo, dhypo, strike, dip):
    """
    Same logic as corners, for a single point.
    """
    y_pos_surf_proj_hyp = -dhypo * math.cos(math.radians(dip))

    azimuth = math.radians(strike - 90)
    rot_matrix = np.array(
        [
            [math.cos(azimuth), math.sin(azimuth)],
            [-math.sin(azimuth), math.cos(azimuth)],
        ]
    )
    A = np.dot(rot_matrix, [[shypo], [y_pos_surf_proj_hyp]])

    lat_hyp = lat + A[1][0] / one_deg_lat
    lon_hyp = lon + (A[0][0] / one_deg_lat) * 1.0 / (math.cos(math.radians(lat)))

    return lon_hyp, lat_hyp


def focal_mechanism_2_finite_fault(
    Lat, Lon, Depth, Mw, strike, rake, dip, MwScalingRel
):
    """
    Purpose: To create a finite fault geometry based on centroid moment tensor
    solution information and magnitude scaling relationships.
    The use of such finite fault geometry is for first order computation of
    source-to-site distances.

    revisions
    v2 - reoriented fault plane to be consistent with along strike direction
    v3 - added 'argout_emod3d' output and associated commands to output details
         which are input in the finite fault model generation for EMOD3D graves methodology

    assumptions:
    1) The centroid moment tensor represents the centroid of the fault plane,
    located half way along strike and downdip
    2) The fault area is computed from the median of a Moment scaling
    relationship and thus is assumed to be a 'typical' stress drop event for
    the Mw-relationship used.
    Should only be used for small events where the downdip width is smaller
    than the seismogenic depth (i.e. so the assumption of a square fault plane
    is reasonable); depth is reset to zero if above ground values determined
    3) srike in deg measured clockwise from N; rake in deg measured
    anti-clockwise from the strike direction (and in the range
    -180<lambda<180; dip in deg measured downward from horizontal

    Input variables:
    Lat    - the latitude of the focal mechanism (-ve below equator)
    Lon    - the lon of the focal mech (-180<lon<180)
    Depth  - the depth of the focal mech (in km)
    Mw     - the moment magnitude from the Mw tensor soln
    strike - the strike of the focal mech (only 1)
    rake   - rake (not used, but carried forward)
    dip    - the dip angle of the fault plane

    output variables:
    lat       - the latitude of the subfault
    lon       - the lon of the subfault
    depth     - depth of the subfault
    lonAsList - as a 1D array
    """

    # fixed values
    DLEN = 0.1
    DWID = 0.1
    SHYPO = 0.00

    # get the fault geometry (square edge length)
    fault_length, fault_width = MwScalingRelation(Mw, MwScalingRel, rake)
    # number of subfaults
    Nx = int(round(fault_length / DLEN))
    Ny = int(round(fault_width / DWID))
    # rounded subfault spacing
    DLEN = fault_length / float(Nx)
    DWID = fault_width / float(Ny)

    # use cartesian coordinate system to define the along strike and downdip
    # locations taking the center of the fault plane as (x,y)=(0,0)
    xPos: np.ndarray = np.arange(DLEN / 2.0, fault_length, DLEN) - fault_length / 2.0
    yPos: np.ndarray = np.arange(DWID / 2.0, fault_width, DWID)[
        ::-1
    ] - fault_width / 2.0

    # now use a coordinate transformation to go from fault plane to North and
    # East cartesian plane (again with (0,0) ==(0,0)  )
    yPosSurfProj = yPos * math.cos(math.radians(dip))
    rotAngleAzimuth = math.radians(strike - 90)
    RotMatrix = np.array(
        [
            [math.cos(rotAngleAzimuth), math.sin(rotAngleAzimuth)],
            [-math.sin(rotAngleAzimuth), math.cos(rotAngleAzimuth)],
        ]
    )
    eastLocRelative, northLocRelative = np.dot(
        RotMatrix, [np.tile(xPos, Ny), yPosSurfProj.repeat(Ny)]
    ).reshape((2, Nx, Ny))
    depthLocRelative = (
        (-yPos * math.sin(math.radians(dip))).repeat(Ny).reshape((Nx, Ny))
    )

    # now use a coordinate transformation to go from the North East cartesian
    # plane to the spherical earth WGS84 coordinate system
    lats = Lat + northLocRelative / one_deg_lat
    lons = Lon + (eastLocRelative / one_deg_lat) * 1 / math.cos(math.radians(Lat))
    depths = np.maximum(Depth + depthLocRelative, 0)

    # determine topcenter of the fault plane (top edge, center point along strike)
    # see note at top for V3 changes.  "tcl" means "topcenter location"
    xPos_tcl = 0
    yPos_tcl = fault_width / 2.0
    # convert to NE system
    yPosSurfProj_tcl = yPos_tcl * math.cos(math.radians(dip))
    A = np.dot(RotMatrix, [[xPos_tcl], [yPosSurfProj_tcl]])
    eastLocRelative_tcl = A[0][0]
    northLocRelative_tcl = A[1][0]
    depthLocRelative_tcl = -yPos_tcl * math.sin(math.radians(dip))
    # convert to Lat, Lon, depth
    lat_tcl = Lat + northLocRelative_tcl / one_deg_lat
    lon_tcl = Lon + (eastLocRelative_tcl / one_deg_lat) * 1 / math.cos(
        math.radians(Lat)
    )
    depth_tcl = max([Depth + depthLocRelative_tcl, 0])

    DHYPO = fault_width / 2.0
    return (
        lats,
        lons,
        depths,
        fault_length,
        DLEN,
        fault_width,
        DWID,
        depth_tcl,
        lat_tcl,
        lon_tcl,
        SHYPO,
        DHYPO,
    )


###########################################################################
def MwScalingRelation(
    Mw,
    MwScalingRel,
    rake=None,
    leonard_ds=4.00,
    leonard_ss=3.99,
    logger: Logger = qclogging.get_basic_logger(),
):
    """
    Return the fault Area from the Mw and a Mw Scaling relation.
    """
    if MwScalingRel == "HanksBakun2002":
        try:
            # only small magnitude case
            assert Mw <= 6.71
        except AssertionError as e:
            logger.log(
                qclogging.NOPRINTERROR,
                "Cannot use HanksBakun2002 scaling relation for Mw = {} > 6.71".format(
                    Mw
                ),
            )
            e.args += ("Cannot use HanksAndBakun2002 equation for Mw > 6.71",)
            raise
        A = 10 ** (Mw - 3.98)

    elif MwScalingRel == "BerrymanEtAl2002":
        A = 10 ** (Mw - 4.18)
        # i.e. set L=W=sqrt(A) in Eqn 1 in [1] Stirling, MW, Gerstenberger, M, Litchfield, N, McVerry, GH, Smith, WD, Pettinga, JR, Barnes, P. 2007.
        # updated probabilistic seismic hazard assessment for the Canterbury region, GNS Science Consultancy Report 2007/232, ECan Report Number U06/6. 58pp.

    elif MwScalingRel == "VillamorEtAl2001":
        A = 10 ** (0.75 * (Mw - 3.39))
        # i.e. Eqn 2 in [1] Stirling, MW, Gerstenberger, M, Litchfield, N, McVerry, GH, Smith, WD, Pettinga, JR, Barnes, P. 2007.
        # updated probabilistic seismic hazard assessment for the Canterbury region, GNS Science Consultancy Report 2007/232, ECan Report Number U06/6. 58pp.

    elif MwScalingRel == "Leonard2014":
        if round(rake % 360 / 90.0) % 2:
            A = 10 ** (Mw - leonard_ds)
        else:
            A = 10 ** (Mw - leonard_ss)

    else:
        raise ValueError("Invalid MwScalingRel: {}. Exiting.".format(MwScalingRel))

    # length, width
    logger.debug(
        "MwScalingRel {} determined a fault area of {} square kilometres".format(
            MwScalingRel, A
        )
    )
    return math.sqrt(A), math.sqrt(A)


def gen_gsf(
    gsf_file,
    lon,
    lat,
    dtop,
    strike,
    dip,
    rake,
    flen,
    fwid,
    nx,
    ny,
    logger: Logger = qclogging.get_basic_logger(),
):
    logger.debug("Saving gsf to {}".format(gsf_file))
    with open(gsf_file, "w") as gsfp:
        gexec = Popen(
            [
                binary_version.get_unversioned_bin(FAULTSEG2GSFDIPDIR),
                "read_slip_vals=0",
            ],
            stdin=PIPE,
            stdout=gsfp,
        )
        gexec.communicate(
            "1\n{:f} {:f} {:f} {} {} {} {:f} {:f} {:s} {:s}".format(
                lon, lat, dtop, strike, dip, rake, flen, fwid, nx, ny
            ).encode("utf-8")
        )
        gexec.wait()


def gen_srf(
    srf_file,
    gsf_file,
    mw,
    dt,
    nx,
    ny,
    seed,
    shypo,
    dhypo,
    genslip_version="3.3",
    rvfrac=None,
    rough=None,
    slip_cov=None,
    velocity_model=None,
    logger: Logger = qclogging.get_basic_logger(),
):
    if velocity_model is None:
        logger.debug(
            "Velocity model not explicitly provided, using value from srf config"
        )
        velocity_model = srf_config.VELOCITY_MODEL
    logger.debug("Velocity model: {}".format(velocity_model))

    with open(srf_file, "w") as srfp:
        genslip_bin = binary_version.get_genslip_bin(genslip_version)
        if int(genslip_version[0]) < 5:
            logger.debug(
                "Using genslip version {}. Using nxand ny".format(genslip_version)
            )
            xstk = "nx"
            ydip = "ny"
        else:
            logger.debug(
                "Using genslip version {}. Using nstk and ndip".format(genslip_version)
            )
            xstk = "nstk"
            ydip = "ndip"
        cmd = [
            genslip_bin,
            "read_erf=0",
            "write_srf=1",
            "read_gsf=1",
            "write_gsf=0",
            "infile=%s" % (gsf_file),
            "mag=%f" % (mw),
            "%s=%s" % (xstk, nx),
            "%s=%s" % (ydip, ny),
            "ns=1",
            "nh=1",
            "seed=%d" % (seed),
            "velfile=%s" % (velocity_model),
            "shypo=%f" % (shypo),
            "dhypo=%f" % (dhypo),
            "dt=%f" % dt,
            "plane_header=1",
            "srf_version=2.0",
        ]
        if rvfrac is not None:
            cmd.append("rvfrac=%s" % (rvfrac))
        if rough is not None:
            cmd.append("alpha_rough=%s" % (rough))
        if slip_cov is not None:
            cmd.append("slip_sigma=%s" % (slip_cov))
        logger.info("Creating SRF with command: {}".format(" ".join(cmd)))
        call(cmd, stdout=srfp)


def gen_stoch(
    stoch_file,
    srf_file,
    silent=False,
    single_segment=False,
    logger: Logger = qclogging.get_basic_logger(),
):
    """
    Creates stoch file from srf file.
    """
    logger.debug("Generating stoch file: {}".format(stoch_file))
    out_dir = os.path.dirname(stoch_file)
    mkdir_p(out_dir, logger=logger)
    stderr = None
    if silent:
        stderr = PIPE
    dx, dy = 2.0, 2.0
    if not srf.is_ff(srf_file):
        dx, dy = srf.srf_dxy(srf_file)
    with open(stoch_file, "w") as stochp, open(srf_file, "r") as srfp:
        if single_segment:
            logger.debug(
                "Fault is single segment, passing target_dx, target_dy. Stdin file: {}".format(
                    srfp
                )
            )
            call(
                [
                    binary_version.get_unversioned_bin(SRF2STOCH),
                    "target_dx={}".format(dx),
                    "target_dy={}".format(dy),
                ],
                stdin=srfp,
                stdout=stochp,
            )
        else:
            logger.debug(
                "Fault is multi segment, passing dx, dy. Stdin file: {}".format(srfp)
            )
            call(
                [
                    binary_version.get_unversioned_bin(SRF2STOCH),
                    "dx={}".format(dx),
                    "dy={}".format(dy),
                ],
                stdin=srfp,
                stdout=stochp,
            )


def gen_meta(
    srf_file,
    srf_type,
    mag,
    strike,
    rake,
    dip,
    dt,
    vm=None,
    vs=None,
    rho=None,
    centroid_depth=None,
    lon=None,
    lat=None,
    mom=None,
    flen=None,
    dlen=None,
    fwid=None,
    dwid=None,
    shypo=None,
    dhypo=None,
    mwsr=None,
    tect_type=None,
    dip_dir=None,
    file_name=None,
    logger: Logger = qclogging.get_basic_logger(),
):
    """
    Stores SRF metadata as hdf5.
    srf_file: SRF path used as basename for info file and additional metadata
    """
    logger.debug("Generating srf info file")
    planes = srf.read_header(srf_file, idx=True)
    hlon, hlat, hdepth = srf.get_hypo(srf_file, depth=True)

    dbottom = []
    corners = np.zeros((len(planes), 4, 2))
    for i, p in enumerate(planes):
        # currently only support single dip dir value
        if dip_dir is not None:
            dip_deg = dip_dir
        else:
            dip_deg = p["strike"] + 90
        # projected fault width (along dip direction)
        pwid = p["width"] * math.cos(math.radians(p["dip"]))
        corners[i, 0] = geo.ll_shift(
            p["centre"][1], p["centre"][0], p["length"] / 2.0, p["strike"] + 180
        )[::-1]
        corners[i, 1] = geo.ll_shift(
            p["centre"][1], p["centre"][0], p["length"] / 2.0, p["strike"]
        )[::-1]
        corners[i, 2] = geo.ll_shift(corners[i, 1, 1], corners[i, 1, 0], pwid, dip_deg)[
            ::-1
        ]
        corners[i, 3] = geo.ll_shift(corners[i, 0, 1], corners[i, 0, 0], pwid, dip_deg)[
            ::-1
        ]
        dbottom.append(p["dtop"] + p["width"] * math.sin(math.radians(p["dip"])))

    if file_name is None:
        file_name = os.path.splitext(srf_file)[0]
    file_name = "{}.info".format(file_name)
    logger.debug("Saving info file to {}".format(file_name))
    with h5open(file_name, "w") as h:
        a = h.attrs
        # only taken from given parameters
        a["type"] = srf_type
        a["dt"] = dt
        a["rake"] = rake
        a["mag"] = mag
        # srf header data
        for k in planes[0].keys():
            a[k] = [p[k] for p in planes]
        # point source has 1 vs/rho, others are taken from vm
        if srf_type == 1:
            a["vs"] = vs
            a["rho"] = rho
            a["hlon"] = lon
            a["hlat"] = lat
            a["hdepth"] = centroid_depth
        else:
            a["vm"] = np.string_(os.path.basename(vm))
            a["hlon"] = hlon
            a["hlat"] = hlat
            a["hdepth"] = hdepth
            a["shyp0"] = shypo
            a["dhyp0"] = dhypo
        if mwsr is not None:
            a["mwsr"] = np.string_(mwsr)
        if tect_type is not None:
            a["tect_type"] = tect_type
        # derived parameters
        a["corners"] = corners
        a["dbottom"] = dbottom


def CreateSRF_ps(
    lat,
    lon,
    depth,
    mw,
    mom,
    strike,
    rake,
    dip,
    dt=0.005,
    prefix="source",
    stoch=None,
    vs=3.20,
    rho=2.44,
    target_area_km=None,
    target_slip_cm=None,
    stype="cos",
    rise_time=0.5,
    init_time=0.0,
    silent=False,
    logger: Logger = qclogging.get_basic_logger(),
):
    """
    Must specify either magnitude or moment (mw, mom).
    vs: Vs at hypocentre
    rho: density at hypocentre
    stype: source time function
    rise_time: sampling step
    init_time: time before rupture?
    """
    ###
    ### generate optional arguments
    ###
    # moment from magnitude
    if mom <= 0:
        mom = mag2mom(mw)
        logger.debug(
            "Determining moment from magnitude. Magnitude: {}. Moment: {}.".format(
                mw, mom
            )
        )
    # size (dd) and slip
    if target_area_km is not None:
        dd = math.sqrt(target_area_km)
        slip = (mom * 1.0e-20) / (target_area_km * vs * vs * rho)
        logger.debug("Determining slip from target_area_km. Slip: {}".format(slip))
    elif target_slip_cm is not None:
        dd = math.sqrt(mom * 1.0e-20) / (target_slip_cm * vs * vs * rho)
        slip = target_slip_cm
        logger.debug("Determining slip from target_slip_cm. Slip: {}".format(slip))
    else:
        aa = math.exp(2.0 * math.log(mom) / 3.0 - 14.7 * math.log(10.0))
        dd = math.sqrt(aa)
        slip = (mom * 1.0e-20) / (aa * vs * vs * rho)
        logger.debug("Determining slip from moment. Slip: {}".format(slip))

    logger.log(qclogging.logging.DEBUG * (1 + silent), "FLEN/FWID: {}".format(dd))

    ###
    ### file names
    ###
    if prefix[-1] == "_":
        prefix = "%s_%s" % (prefix, ("m%f" % (mw)).replace(".", "pt"))
    gsf_file = "%s.gsf" % (prefix)
    srf_file = "%s.srf" % (prefix)
    mkdir_p(os.path.dirname(srf_file), logger=logger)
    qclogging.remove_buffer_handler(logger)

    ###
    ### create GSF
    ###
    logger.debug("Creating gsf file. Save location: {}".format(gsf_file))
    with open(gsf_file, "w") as gsfp:
        gsfp.write("# nstk= 1 ndip= 1\n")
        gsfp.write("# flen= %10.4f fwid= %10.4f\n" % (dd, dd))
        gsfp.write(
            "# LON  LAT  DEP(km)  SUB_DX  SUB_DY  LOC_STK  LOC_DIP  LOC_RAKE  SLIP(cm)  INIT_TIME  SEG_NO\n"
        )
        gsfp.write("1\n")
        gsfp.write(
            "%11.5f %11.5f %8.4f %8.4f %8.4f %6.1f %6.1f %6.1f %8.2f %8.3f %3d\n"
            % (lon, lat, depth, dd, dd, strike, dip, rake, slip, init_time, 0)
        )

    ###
    ### create SRF
    ###
    if silent:
        stderr = PIPE
    else:
        stderr = None
    commands = [
        binary_version.get_unversioned_bin(GENERICSLIP2SRF),
        "infile=%s" % (gsf_file),
        "outfile=%s" % (srf_file),
        "outbin=0",
        "stype=%s" % (stype),
        "dt=%f" % (dt),
        "plane_header=1",
        "risetime=%f" % (rise_time),
        "risetimefac=1.0",
        "risetimedep=0.0",
    ]
    logger.debug('Calling slip2srf with command: "{}"'.format(" ".join(commands)))
    call(commands, stderr=stderr)

    ###
    ### save STOCH
    ###
    if stoch is not None:
        stoch_file = "%s/%s.stoch" % (stoch, os.path.basename(prefix))
        gen_stoch(stoch_file, srf_file, silent=silent, logger=logger)
    else:
        logger.debug("Not making stoch file")

    ###
    ### save INFO
    ###
    gen_meta(
        srf_file,
        1,
        mw,
        strike,
        rake,
        dip,
        dt,
        lon=lon,
        lat=lat,
        vs=vs,
        rho=rho,
        centroid_depth=depth,
        logger=logger,
    )

    # location of resulting SRF file
    return srf_file


def create_srf_psff(
    lat,
    lon,
    mw,
    strike,
    rake,
    dip,
    depth,
    dt,
    prefix,
    seed=None,
    flen=None,
    dlen=None,
    fwid=None,
    dwid=None,
    dtop=None,
    shypo=None,
    dhypo=None,
    stoch=None,
    mwsr=None,
    corners_file="cnrs.txt",
    genslip_version="3.3",
    rvfrac=None,
    rough=None,
    slip_cov=None,
    tect_type=None,
    silent=False,
    logger: Logger = qclogging.get_basic_logger(),
):
    """
    Create a Finite Fault SRF.
    Calculates flen, dlen... if not supplied given depth and mwsr are keywords.
    NOTE: depth is focal mech depth and only used when calculating flen etc...
    """

    seed = load_seed(prefix, seed, logger)

    srf_type = 2
    all_none = all(v is None for v in (flen, dlen, fwid, dwid, dtop, shypo, dhypo))
    any_none = any(v is None for v in (flen, dlen, fwid, dwid, dtop, shypo, dhypo))
    if all_none:
        flen, dlen, fwid, dwid, dtop, lat, lon, shypo, dhypo = focal_mechanism_2_finite_fault(
            lat, lon, depth, mw, strike, rake, dip, mwsr
        )[
            3:
        ]
    elif any_none:
        message = "If any of (flen, dlen, fwid, dwid, dtop, shypo, dhypo) are given, the rest must be given. Got: {}".format(
            (flen, dlen, fwid, dwid, dtop, shypo, dhypo)
        )
        logger.log(qclogging.NOPRINTCRITICAL, message)
        raise ValueError(
            "If any of (flen, dlen, fwid, dwid, dtop, shypo, dhypo) are given, the rest must be given. Got: {}".format(
                (flen, dlen, fwid, dwid, dtop, shypo, dhypo)
            )
        )

    # write corners file
    logger.debug("Getting corners")
    corners = get_corners(lat, lon, flen, fwid, dip, strike)
    hypocentre = get_hypocentre(lat, lon, flen, fwid, shypo, dhypo, strike, dip)
    logger.debug("Saving corners")
    write_corners(corners_file, hypocentre, corners)

    nx = get_nx(flen, dlen)
    ny = get_ny(fwid, dwid)
    if prefix[-1] == "_":
        prefix = "{}{}".format(prefix, get_fileroot(mw, flen, fwid, seed))
    gsf_file = "{}.gsf".format(prefix)
    srf_file = "{}.srf".format(prefix)
    out_dir = os.path.dirname(srf_file)
    mkdir_p(out_dir, logger=logger)

    gen_gsf(
        gsf_file, lon, lat, dtop, strike, dip, rake, flen, fwid, nx, ny, logger=logger
    )
    gen_srf(
        srf_file,
        gsf_file,
        mw,
        dt,
        nx,
        ny,
        seed,
        shypo,
        dhypo,
        genslip_version=genslip_version,
        rvfrac=rvfrac,
        slip_cov=slip_cov,
        rough=rough,
        logger=logger,
    )

    if stoch is not None:
        stoch_file = "%s/%s.stoch" % (stoch, os.path.basename(prefix))
        gen_stoch(
            stoch_file, srf_file, single_segment=True, silent=silent, logger=logger
        )

    # save INFO
    gen_meta(
        srf_file,
        srf_type,
        mw,
        strike,
        rake,
        dip,
        dt,
        lon=lon,
        lat=lat,
        centroid_depth=depth,
        mwsr=mwsr,
        shypo=shypo + 0.5 * flen,
        dhypo=dhypo,
        vm=srf_config.VELOCITY_MODEL,
        logger=logger,
    )

    # location of resulting SRF
    return srf_file


def load_seed(prefix, seed=None, logger: Logger = qclogging.get_basic_logger()):
    """If the seed is not None, pass it back, otherwise check for a seed file and load it if present, otherwise create a new seed and save it to a seed file"""
    seed_file = "{}.SEED".format(prefix)
    os.makedirs(os.path.dirname(seed_file), exist_ok=True)
    if seed is None:
        if os.path.isfile(seed_file):
            try:
                with open(seed_file) as sf:
                    seed = int(sf.readline())
            except IOError:
                message = "Unable to read seed from seed file {}. Please remove this before restarting".format(
                    seed_file
                )
                logger.log(qclogging.NOPRINTCRITICAL, message)
                raise IOError(message)
            else:
                logger.debug("Loaded seed from seed file, seed is: {}".format(seed))
        else:
            seed = get_seed()
            with open(seed_file, "w") as sf:
                sf.write("{}".format(seed))
            logger.debug("SEED: {}".format(seed))
    else:
        with open(seed_file, "w") as sf:
            sf.write("{}".format(seed))
    return seed


def CreateSRF_ff(
    lat,
    lon,
    mw,
    strike,
    rake,
    dip,
    dt,
    prefix0,
    seed,
    flen,
    dlen,
    fwid,
    dwid,
    dtop,
    shypo,
    dhypo,
    stoch=None,
    depth=None,
    corners=True,
    corners_file="cnrs.txt",
    genslip_version="3.3",
    rvfrac=None,
    rough=None,
    slip_cov=None,
    tect_type=None,
):
    """
    Create a Finite Fault SRF.
    Calculates flen, dlen... if not supplied given depth and mwsr are keywords.
    NOTE: depth is focal mech depth and only used when calculating flen etc...
    """

    # do not change input variables
    prefix = prefix0

    # only given point source parameters? calculate rest using scaling relation
    srf_type = 3

    # write corners file
    corners = get_corners(lat, lon, flen, fwid, dip, strike)
    hypocentre = get_hypocentre(lat, lon, flen, fwid, shypo, dhypo, strike, dip)
    write_corners(corners_file, hypocentre, corners)

    nx = get_nx(flen, dlen)
    ny = get_ny(fwid, dwid)
    if prefix[-1] == "_":
        prefix = "%s%s" % (prefix, get_fileroot(mw, flen, fwid, seed))
    gsf_file = "%s.gsf" % (prefix)
    srf_file = "%s.srf" % (prefix)
    out_dir = os.path.dirname(srf_file)
    mkdir_p(out_dir)

    gen_gsf(gsf_file, lon, lat, dtop, strike, dip, rake, flen, fwid, nx, ny)
    gen_srf(
        srf_file,
        gsf_file,
        mw,
        dt,
        nx,
        ny,
        seed,
        shypo,
        dhypo,
        genslip_version=genslip_version,
        rvfrac=rvfrac,
        slip_cov=slip_cov,
        rough=rough,
    )
    if stoch is not None:
        stoch_file = "%s/%s.stoch" % (stoch, os.path.basename(prefix))
        gen_stoch(stoch_file, srf_file, single_segment=True)

    gen_meta(
        srf_file,
        srf_type,
        mw,
        strike,
        rake,
        dip,
        dt,
        shypo=shypo + 0.5 * flen,
        dhypo=dhypo,
        tect_type=tect_type,
        vm=srf_config.VELOCITY_MODEL,
    )

    # location of resulting SRF
    return srf_file


def CreateSRF_multi(
    nseg,
    seg_delay,
    mag0,
    mom0,
    rvfac_seg,
    gwid,
    rup_delay,
    flen,
    dlen,
    fwid,
    dwid,
    dtop,
    stk,
    rak,
    dip,
    elon,
    elat,
    shypo,
    dhypo,
    dt,
    seed,
    prefix0,
    cases,
    genslip_version="3.3",
    rvfrac=None,
    rough=None,
    slip_cov=None,
    stoch=None,
    dip_dir=None,
    silent=False,
    velocity_model=None,
    tect_type=None,
    logger: Logger = qclogging.get_basic_logger(),
):
    if parse_version(genslip_version) < parse_version("5.4.2") and tect_type == "SUBDUCTION_INTERFACE":
        raise RuntimeError(
            "Subduction interface faults are only available for version 5.4.2 and above"
        )

    # do not change any pointers
    mag = list(mag0)
    mom = list(mom0)
    prefix = prefix0

    if velocity_model is None:
<<<<<<< HEAD
=======
        logger.debug(
            "No velocity model explicitly passed in, using {}".format(
                srf_config.VELOCITY_MODEL
            )
        )
>>>>>>> 6573af55
        velocity_model = srf_config.VELOCITY_MODEL

    genslip_bin = binary_version.get_genslip_bin(genslip_version)
    if int(genslip_version[0]) < 5:
        logger.debug(
            "Using genslip version {}. Using nx, ny and rup_delay".format(
                genslip_version
            )
        )
        xstk = "nx"
        ydip = "ny"
        rup_name = "rup_delay"
    else:
        logger.debug(
            "Using genslip version {}. Using nstk, ndip and rupture_delay".format(
                genslip_version
            )
        )
        xstk = "nstk"
        ydip = "ndip"
        rup_name = "rupture_delay"
    out_dir = os.path.dirname(prefix)
    mkdir_p(out_dir, logger=logger)

    casefiles = []
    for c, case in enumerate(cases):
        logger.debug("Generating realisation {}".format(c))

        if mom[c] <= 0:
            mom[c] = mag2mom(mag[c])
            logger.debug(
                "Given moment is negative, determining from magnitude. Magnitude: {}. Moment: {}.".format(
                    mag[c], mom[c]
                )
            )
        else:
            mag[c] = mom2mag(mom[c])
            logger.debug(
                "Determining magnitude from moment. Moment: {}. Magnitude: {}.".format(
                    mom[c], mag[c]
                )
            )

        nx = list(map(int, [get_nx(flen[c][f], dlen[c][f]) for f in range(nseg[c])]))
        ny = list(map(int, [get_ny(fwid[c][f], dwid[c][f]) for f in range(nseg[c])]))
        nx_tot = sum(nx)
        flen_tot = sum(flen[c])
        # hypocentre is given based on the first segment
        # needs to be relative to full length instead of first segment
        shyp_tot = shypo[c][0] + 0.5 * flen[c][0] - 0.5 * flen_tot

        xseg = "-1"
        if int(nseg[c] > 1):
            logger.debug("Multiple segments detected. Generating xseg argument")
            xseg = []
            sbound = 0.0
            for g in range(nseg[c]):
                sbound += flen[c][g]
                xseg.append(sbound - 0.5 * flen_tot)
            xseg = ",".join(map(str, xseg))

        case_root = "{}_{}".format(prefix.rstrip("_"), case)
        gsf_file = "{}.gsf".format(case_root)
        srf_file = "{}.srf".format(case_root)
        fsg_file = "{}_seg.in".format(case_root)
        casefiles.append(srf_file)

        logger.debug("Saving segments file to {}".format(fsg_file))
        with open(fsg_file, "w") as fs:
            fs.write("{}\n".format(nseg[c]))
            for f in range(nseg[c]):
                fs.write(
                    "{:f} {:f} {:f} {:.4f} {:.4f} {:.4f} {:.4f} {:.4f} {:d} {:d}\n".format(
                        elon[c][f],
                        elat[c][f],
                        dtop[c][f],
                        stk[c][f],
                        dip[c][f],
                        rak[c][f],
                        flen[c][f],
                        fwid[c][f],
                        nx[f],
                        ny[f],
                    )
                )
        # create GSF file
        cmd = [
            binary_version.get_unversioned_bin(FAULTSEG2GSFDIPDIR),
            "read_slip_vals=0",
            "infile={}".format(fsg_file),
            "outfile={}".format(gsf_file),
        ]
        if dip_dir is not None:
<<<<<<< HEAD
            cmd.append("dipdir={}".format(dip_dir))
=======
            cmd.append("dipdir=%s" % (dip_dir))
        logger.info(
            "Calling fault_seg2gsf_dipdir with command {}".format(" ".join(cmd))
        )
>>>>>>> 6573af55
        call(cmd)
        os.remove(fsg_file)
        logger.debug("Removed segments file")

        with open(srf_file, "w") as srfp:
            cmd = [
                genslip_bin,
                "read_erf=0",
                "write_srf=1",
                "seg_delay={}".format(seg_delay[c]),
                "read_gsf=1",
                "write_gsf=1",
                "infile={}".format(gsf_file),
                "nseg={}".format(nseg[c]),
                "nseg_bounds={}".format(nseg[c] - 1),
                "xseg={}".format(xseg),
                "rvfac_seg={}".format(rvfac_seg[c]),
                "gwid={}".format(gwid[c]),
                "mag={}".format(mag[c]),
                "{}={}".format(xstk, nx_tot),
                "{}={}".format(ydip, ny[0]),
                "ns=1",
                "nh=1",
                "seed={}".format(seed),
                "velfile={}".format(velocity_model),
                "shypo={}".format(shyp_tot),
                "dhypo={}".format(dhypo[c][0]),
                "dt={}".format(dt),
                "plane_header=1",
                "side_taper=0.02",
                "bot_taper=0.02",
                "top_taper=0.0",
                "{}={}".format(rup_name, rup_delay[c]),
                "srf_version=1.0",
            ]
<<<<<<< HEAD
            if tect_type == "SUBDUCTION_INTERFACE":
                cmd.append("kmodel=-1")
                cmd.append("xmag_exp=0.5")
                cmd.append("ymag_exp=0.5")
                cmd.append("kx_corner=2.5482")
                cmd.append("ky_corner=2.3882")
                cmd.append("tsfac_slope=-0.5")
                cmd.append("tsfac_bzero=-0.1")
                cmd.append("risetime_coef=1.95")
            if rvfrac is not None:
                cmd.append("rvfrac={}".format(rvfrac))
            if rough is not None:
                cmd.append("alpha_rough={}".format(rough))
            if slip_cov is not None:
                cmd.append("slip_sigma={}".format(slip_cov))
=======
            if rvfrac is not None:
                cmd.append("rvfrac=%s" % (rvfrac))
            if rough is not None:
                cmd.append("alpha_rough=%s" % (rough))
            if slip_cov is not None:
                cmd.append("slip_sigma=%s" % (slip_cov))
            logger.debug("Calling genslip with command {}".format(cmd))
>>>>>>> 6573af55
            if silent:
                with open("/dev/null", "a") as sink:
                    call(cmd, stdout=srfp, stderr=sink)
            else:
                call(cmd, stdout=srfp)
        os.remove(gsf_file)
        logger.debug("Removed gsf file")
        # print leonard Mw from A (SCR)
        if not silent:
            print("Leonard 2014 Mw: %s" % (leonard(rak[c][f], fwid[c][f] * flen[c][f])))

    # joined filename
    if prefix[-1] == "_":
        prefix = "{}s{}".format(prefix, seed)
    joined_srf = "{}.srf".format(prefix)
    # joined case files stored in separate file
    copyfile(casefiles[0], joined_srf)
    # join rest of cases into the first
    for i in range(len(cases) - 1):
        srf_join(joined_srf, casefiles[i + 1], joined_srf)
    # remove casefiles
    for casefile in casefiles:
        os.remove(casefile)
    if stoch is not None:
        single_segment = False
        if nseg == 1:
            single_segment = True
<<<<<<< HEAD
        stoch_file = os.path.join(stoch, "{}.stoch".format(os.path.basename(prefix)))
        gen_stoch(stoch_file, joined_srf, silent=silent, single_segment=single_segment)
=======
        stoch_file = "%s/%s.stoch" % (stoch, os.path.basename(prefix))
        gen_stoch(
            stoch_file,
            joined_srf,
            silent=silent,
            single_segment=single_segment,
            logger=logger,
        )
>>>>>>> 6573af55
    # save INFO
    gen_meta(
        joined_srf,
        4,
        mag[0],
        stk,
        np.asarray(rak),
        dip,
        dt,
        vm=velocity_model,
        dip_dir=dip_dir,
        shypo=[s[0] + 0.5 * flen[c][0] for s in shypo],
        dhypo=[d[0] for d in dhypo],
        tect_type=tect_type,
        logger=logger,
    )

    # path to resulting SRF
    return joined_srf


if __name__ == "__main__":
    logger = qclogging.get_logger("createSRF")
    qclogging.add_general_file_handler(logger, "createSRF_log.txt")
    try:
        from setSrfParams import *
    except ImportError:
        logger.error("setSrfParams.py not found.")
        exit(1)
    except:
        logger.error("Error: setSrfParams.py has issues.")
        print(sys.exc_info()[0])
        raise

    # incomplete defaults compatibility
    try:
        RVFRAC
    except NameError:
        RVFRAC = None
    try:
        ROUGH
    except NameError:
        ROUGH = None
    try:
        SLIP_COV
    except NameError:
        SLIP_COV = None
    try:
        STOCH
    except NameError:
        STOCH = None

    if TYPE == 1:
        # point source to point source srf
        srf = CreateSRF_ps(
            LAT,
            LON,
            DEPTH,
            MAG,
            MOM,
            STK,
            RAK,
            DIP,
            DT,
            PREFIX,
            stoch=STOCH,
            logger=logger,
        )
    elif TYPE == 2:
        # point source to finite fault srf
        srf = create_srf_psff(
            LAT,
            LON,
            MAG,
            STK,
            RAK,
            DIP,
            DEPTH,
            DT,
            PREFIX,
            SEED,
            mwsr=MWSR,
            stoch=STOCH,
            genslip_version=GENSLIP,
            rvfrac=RVFRAC,
            slip_cov=SLIP_COV,
            rough=ROUGH,
            logger=logger,
        )
    elif TYPE == 3:
        # finite fault descriptor to finite fault srf
        srf = CreateSRF_ff(
            LAT,
            LON,
            MAG,
            STK,
            RAK,
            DIP,
            DT,
            PREFIX,
            SEED,
            FLEN,
            DLEN,
            FWID,
            DWID,
            DTOP,
            SHYPO,
            DHYPO,
            stoch=STOCH,
            corners=True,
            genslip_version=GENSLIP,
            rvfrac=RVFRAC,
            slip_cov=SLIP_COV,
            rough=ROUGH,
            logger=logger,
        )
    elif TYPE == 4:
        # multi segment finite fault srf
        srf = CreateSRF_multi(
            M_NSEG,
            M_SEG_DELAY,
            M_MAG,
            M_MOM,
            M_RVFAC_SEG,
            M_GWID,
            M_RUP_DELAY,
            M_FLEN,
            M_DLEN,
            M_FWID,
            M_DWID,
            M_DTOP,
            M_STK,
            M_RAK,
            M_DIP,
            M_ELON,
            M_ELAT,
            M_SHYPO,
            M_DHYPO,
            DT,
            SEED,
            PREFIX,
            CASES,
            genslip_version=GENSLIP,
            rvfrac=RVFRAC,
            slip_cov=SLIP_COV,
            stoch=STOCH,
            rough=ROUGH,
            logger=logger,
        )
    else:
        print("Bad type of SRF generation specified. Check parameter file.")
        exit(1)

    # run SRF plots
    if len(sys.argv) > 1 and sys.argv[1] == "noplot":
        exit(0)

    if TYPE == 1:
        print("Point source plotting not yet implemented.")
        exit(0)

<<<<<<< HEAD
=======
    # start plotting

>>>>>>> 6573af55
    for script in ["plot_srf_square.py", "plot_srf_map.py"]:
        path_tester = Popen(["which", script], stdout=PIPE)
        script_path = path_tester.communicate()[0].rstrip()
        path_tester.wait()
        if not os.path.exists(script_path):
            print("Plotting script %s is not available in PATH!" % (script))
            exit(1)

    print("Plotting SRF as square plot...")
    call(["plot_srf_square.py", srf])
    print("Plotting SRF as map plot...")
    call(["plot_srf_map.py", srf])<|MERGE_RESOLUTION|>--- conflicted
+++ resolved
@@ -1038,14 +1038,11 @@
     prefix = prefix0
 
     if velocity_model is None:
-<<<<<<< HEAD
-=======
         logger.debug(
             "No velocity model explicitly passed in, using {}".format(
                 srf_config.VELOCITY_MODEL
             )
         )
->>>>>>> 6573af55
         velocity_model = srf_config.VELOCITY_MODEL
 
     genslip_bin = binary_version.get_genslip_bin(genslip_version)
@@ -1139,14 +1136,10 @@
             "outfile={}".format(gsf_file),
         ]
         if dip_dir is not None:
-<<<<<<< HEAD
             cmd.append("dipdir={}".format(dip_dir))
-=======
-            cmd.append("dipdir=%s" % (dip_dir))
         logger.info(
             "Calling fault_seg2gsf_dipdir with command {}".format(" ".join(cmd))
         )
->>>>>>> 6573af55
         call(cmd)
         os.remove(fsg_file)
         logger.debug("Removed segments file")
@@ -1182,7 +1175,6 @@
                 "{}={}".format(rup_name, rup_delay[c]),
                 "srf_version=1.0",
             ]
-<<<<<<< HEAD
             if tect_type == "SUBDUCTION_INTERFACE":
                 cmd.append("kmodel=-1")
                 cmd.append("xmag_exp=0.5")
@@ -1198,15 +1190,7 @@
                 cmd.append("alpha_rough={}".format(rough))
             if slip_cov is not None:
                 cmd.append("slip_sigma={}".format(slip_cov))
-=======
-            if rvfrac is not None:
-                cmd.append("rvfrac=%s" % (rvfrac))
-            if rough is not None:
-                cmd.append("alpha_rough=%s" % (rough))
-            if slip_cov is not None:
-                cmd.append("slip_sigma=%s" % (slip_cov))
             logger.debug("Calling genslip with command {}".format(cmd))
->>>>>>> 6573af55
             if silent:
                 with open("/dev/null", "a") as sink:
                     call(cmd, stdout=srfp, stderr=sink)
@@ -1234,11 +1218,7 @@
         single_segment = False
         if nseg == 1:
             single_segment = True
-<<<<<<< HEAD
         stoch_file = os.path.join(stoch, "{}.stoch".format(os.path.basename(prefix)))
-        gen_stoch(stoch_file, joined_srf, silent=silent, single_segment=single_segment)
-=======
-        stoch_file = "%s/%s.stoch" % (stoch, os.path.basename(prefix))
         gen_stoch(
             stoch_file,
             joined_srf,
@@ -1246,7 +1226,6 @@
             single_segment=single_segment,
             logger=logger,
         )
->>>>>>> 6573af55
     # save INFO
     gen_meta(
         joined_srf,
@@ -1408,11 +1387,6 @@
         print("Point source plotting not yet implemented.")
         exit(0)
 
-<<<<<<< HEAD
-=======
-    # start plotting
-
->>>>>>> 6573af55
     for script in ["plot_srf_square.py", "plot_srf_map.py"]:
         path_tester = Popen(["which", script], stdout=PIPE)
         script_path = path_tester.communicate()[0].rstrip()
