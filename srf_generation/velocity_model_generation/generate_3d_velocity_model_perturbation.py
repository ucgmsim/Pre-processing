--- conflicted
+++ resolved
@@ -35,13 +35,8 @@
         f"z_corlen={v_corr}",
         f"sigma={sigma}",
         f"seed={seed}",
-<<<<<<< HEAD
-        f"perturbfile={layer_file}",
-        "usd_fftw=1",
-=======
         f"perturbfile={layer_file.name}",
         "use_fftw=1",
->>>>>>> d19a0e64
     ]
     subprocess.call(command, stderr=DEVNULL)
     return index, nz, layer_file
