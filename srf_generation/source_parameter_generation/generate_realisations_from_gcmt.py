--- conflicted
+++ resolved
@@ -49,8 +49,6 @@
     )
 
     parser.add_argument(
-<<<<<<< HEAD
-=======
         "fault_selection_file",
         type=abspath,
         help="The path to a white space delimited two column file containing a list of events, "
@@ -86,7 +84,6 @@
         help="The path to the root of the simulation root directory. Defaults to the current directory.",
     )
     parser.add_argument(
->>>>>>> 2e495b5d
         "--n_processes",
         "-n",
         default=1,
