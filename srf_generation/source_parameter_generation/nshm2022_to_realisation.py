#!/usr/bin/env python3
"""
Generate realisation stub files from ruptures in the NSHM 2022 database.

This script generates YAML realisation stub files from ruptures in the NSHM 2022
database. It extracts fault geometry computes causality information from the database
and incorporates default parameter values to generate the realisation.

Usage:
    nshm2022_to_realisation.py NSHM_DB_FILE RUPTURE_ID YAML_FILE [--dt DT] [--genslip-seed GENSLIP_SEED] [--srfgen-seed SRFGEN_SEED]

Arguments:
    RUPTURE_ID      The ID of the rupture to generate the realisation stub for
                    (find this using the NSHM Rupture Explorer).
    YAML_FILE       Location to write out the YAML realisation value.
    NSHM_DB_FILE    The NSHM sqlite database containing rupture
                    information and fault geometry.

Options:
    --help                      Show help message and exit.
    --dt DT                     Time resolution for source modelling (default:
                                0.0500s).
    --genslip-seed GENSLIP_SEED Seed for genslip, used to initialise slip
                                distribution on fault (default: 1).
    --srfgen-seed SRFGEN_SEED   Seed for srfgen, used to initialise slip
                                distribution on fault (default: 1).

Depends On:
- python >= 3.11
- numpy
- nshmdb
- pyproj
- qcore
- scipy
- typer
- PyYAML
"""
import collections
import itertools
import re
from pathlib import Path
<<<<<<< HEAD
=======
from sqlite3 import Connection
>>>>>>> 5c3e8b31
from typing import Annotated, Any, TextIO

import numpy as np
import qcore.coordinates
import qcore.geo
import qcore.uncertainties.mag_scaling
import rupture_propogation
import scipy as sp
import typer
import yaml
from nshmdb import nshmdb
from nshmdb.fault import FaultPlane
from rupture_propogation import RuptureCausalityTree
from srf_generation.realisation import RealisationFault

app = typer.Typer()


def closest_points_between_faults(
    fault_u: RealisationFault, fault_v: RealisationFault
) -> (np.ndarray, np.ndarray):
    """Given two faults u and v, return the closest pair of points on the faults.

    Parameters
    ----------
    fault_u : RealisationFault
        The fault u.
    fault_v : RealisationFault
        The fault v.

    Returns
    -------
    np.ndarray
        The pair of points (x, y) with x in fault u and y in fault such that the
        distance (in 3 dimensions) between x and y is minimised. The points x
        and y are given in the WGS84 coordinate system.
    """
    fault_u_corners = qcore.coordinates.wgs_depth_to_nztm(fault_u.corners()).reshape(
        (-1, 4, 3)
    )

    fault_v_corners = qcore.coordinates.wgs_depth_to_nztm(fault_v.corners()).reshape(
        (-1, 4, 3)
    )
    point_u, point_v = qcore.geo.closest_points_between_plane_sequences(
        fault_u_corners, fault_v_corners
    )
    return point_u, point_v


def test_fault_plane_vialibility(
    fault1: FaultPlane, fault2: FaultPlane, cutoff: float
) -> bool:
    """Given two fault planes, establish if the faults could possibly be closer than cutoff distance from each other.

    This function is used to filter out far away fault planes, because
    computing the exact closest distance is slow.

    Parameters
    ----------
    fault1 : FaultPlane
        The fault u.
    fault2 : FaultPlane
        The fault v.
    cutoff : float
        The cutoff distance (in metres).

    Returns
    -------
    bool
        Returns True if it is possible that the fault planes fault1 and fault2
        could be within cutoff metres from each other at their closest distance.
    """
    fault1_centroid = qcore.coordinates.wgs_depth_to_nztm(
        fault1.centroid().reshape((1, -1))
    ).ravel()
    fault2_centroid = qcore.coordinates.wgs_depth_to_nztm(
        fault2.centroid().reshape((1, -1))
    ).ravel()
    fault1_radius = max(fault1.width_m, fault1.length_m) + cutoff
    fault2_radius = max(fault2.width_m, fault2.length_m) + cutoff
    return qcore.geo.spheres_intersect(
        fault1_centroid, fault1_radius, fault2_centroid, fault2_radius
    )


def test_fault_viability(
    fault1: RealisationFault, fault2: RealisationFault, cutoff: float
) -> bool:
    """Given two faults, establish if any fault planes could be closer than cutoff distance from each other.

    This function is used to filter out far apart faults, because computing the
    exact closest distance is slow.

    Parameters
    ----------
    fault1 : Fault
        The fault u.
    fault2 : Fault
        The fault v.
    cutoff : float
        The cutoff distance (in metres).

    Returns
    -------
    bool
        Return True if any pair of fault planes from u and v could be closer
        than cutoff metres from each other.
    """
    return any(
        test_fault_plane_vialibility(seg1, seg2, cutoff)
        for (seg1, seg2) in itertools.product(fault1.planes, fault2.planes)
    )


def build_rupture_causality_tree(
    initial_fault: RealisationFault, faults: list[RealisationFault]
) -> RuptureCausalityTree:
    """Compute the rupture causality tree for a given series of faults, rupturing from a given initial fault.

    Parameters
    ----------
    initial_fault : RealisationFault
        The initial fault to rupture from.
    faults : list[RealisationFault]
        The list of faults that must rupture, possible including the initial
        fault.

    Returns
    -------
    RuptureCausalityTree
        A tree mapping faults to their parent (triggering) fault. The initial
        fault has the parent None.
    """
    jump_point_map = collections.defaultdict(dict)
    cutoff = 15000
    for fault_u in faults:
        fault_u_name = fault_u.name
        for fault_v in faults:
            fault_v_name = fault_v.name
            if fault_u_name == fault_v_name:
                continue
            if test_fault_viability(fault_u, fault_v, cutoff):
                jump_point_map[fault_u_name][fault_v_name] = (
                    closest_points_between_faults(fault_u, fault_v)
                )

    distance_graph = {
        fault_u_name: {
            fault_v_name: sp.spatial.distance.cdist(
                u_point.reshape((1, -1)), v_point.reshape((1, -1))
            )[0, 0]
            / 1000
            for fault_v_name, (u_point, v_point) in jump_point_map[fault_u_name].items()
        }
        for fault_u_name in jump_point_map
    }
    cutoff = 15000
    pruned = rupture_propogation.prune_distance_graph(distance_graph, cutoff)
    probability_graph = rupture_propogation.probability_graph(pruned)

    return rupture_propogation.probabilistic_minimum_spanning_tree(
        probability_graph, initial_fault.name
    )


def compute_jump_point_hypocentre_fault_coordinates(
    from_fault: RealisationFault, to_fault: RealisationFault
) -> (np.ndarray, np.ndarray):
    """Compute the closest two points between two faults.

    Parameters
    ----------
    from_fault : RealisationFault
        The fault to jump from.
    to_fault : RealisationFault
        The fault to jump to.

    Returns
    -------
    (np.ndarray, np.ndarray)
        The closest pair of points (u, v) with u in from_fault and v in
        to_fault. The points are specified in WGS84+depth coordinates.
    """

    from_fault_point_nztm, to_fault_point_nztm = closest_points_between_faults(
        from_fault, to_fault
    )
    from_fault_point_wgsdepth = qcore.coordinates.nztm_to_wgs_depth(
        from_fault_point_nztm.reshape((1, -1))
    ).ravel()
    to_fault_point_wgsdepth = qcore.coordinates.nztm_to_wgs_depth(
        to_fault_point_nztm.reshape((1, -1))
    ).ravel()
    return from_fault_point_wgsdepth, to_fault_point_wgsdepth


def link_hypocentres(
    rupture_causality_tree: RuptureCausalityTree, faults: list[RealisationFault]
):
    """Set the jumping points across faults.

    Given a rupture causality tree, and the list of faults on that tree, set the
    parent, shyp, dhyp and jump point coordinates based on the computed fault
    jumping points. Modifies the faults array.

    Parameters
    ----------
    rupture_causality_tree : RuptureCausalityTree
        The rupture causality tree that specifies how the faults jump.
    faults : list[RealisationFault]
        The list of faults to link.
    """
    fault_name_map = {fault.name: fault for fault in faults}
    for to_fault in faults:
        fault_name = to_fault.name
        if rupture_causality_tree[fault_name] is None:
            shyp, dhyp = to_fault.expected_fault_coordinates()
            to_fault.shyp = shyp
            to_fault.dhyp = dhyp
        else:
            from_fault = fault_name_map[rupture_causality_tree[fault_name]]
            from_fault_point, to_fault_point = (
                compute_jump_point_hypocentre_fault_coordinates(from_fault, to_fault)
            )
            try:
                to_shyp, to_dhyp = to_fault.global_coordinates_to_fault_coordinates(
                    to_fault_point
                )
            except ValueError:
                breakpoint()
            to_fault.parent = from_fault
            to_fault.shyp = float(to_shyp)
            to_fault.dhyp = float(to_dhyp)
            to_fault.parent_jump_coords = tuple(float(x) for x in from_fault_point)


def normalise_name(name: str) -> str:
    """Normalise a fault name for yaml file output.

    Parameters
    ----------
    name : str
        The name to normalise.

    Returns
    -------
    str
        The normalised version of the name.
    """
    fault_no_illegal_characters = re.sub(r" |,|:", "_", name)
    return fault_no_illegal_characters.lower()


def magnitude_for_fault(target_fault: RealisationFault, total_area: float) -> float:
    """Calculate the target fault's contribution to the total magnitude of a given rupture.

    Given a target fault, and the total area of a rupture the fault participates
    in, calculation the proportion of the magnitude that the target fault would
    produce when it ruptures.

    Parameters
    ----------
    target_fault : RealisationFault
        The fault to compute the target magnitude for.
    total_area : float
        The total area of the rupture the target fault participates in.

    Returns
    -------
    float
        The magnitude the fault must rupture at to participate.
    """
    log_area = np.log10(total_area)
    total_magnitude = qcore.uncertainties.mag_scaling.a_to_mw_leonard(
        total_area, 4.00, 3.99, 0
    )
    return float(np.log10(target_fault.area()) + total_magnitude - log_area)


def set_magnitudes(faults: list[RealisationFault]):
    """Set the magnitude for each participating fault. Modifies the faults array.

    Parameters
    ----------
    faults : list[RealisationFault]
        The faults participating in the rupture.
    """
<<<<<<< HEAD
    total_area = sum(realisation_fault.area() for realisation_fault in faults)
    for realisation_fault in faults:
        realisation_fault.magnitude = magnitude_for_fault(realisation_fault, total_area)


def estimate_log_rupture_rate_for_magnitude(
    rupture_mfds: np.ndarray, magnitude: float
) -> float:

    def log_model(m, a, b):
        return a - b * m

    popt, _ = sp.optimize.curve_fit(
        log_model, rupture_mfds[:, 0], np.log(rupture_mfds[:, 1])
    )
    return log_model(magnitude, *popt)
=======
    total_area = sum(fault.area() for fault in faults)
    for fault in faults:
        fault.magnitude = magnitude_for_fault(fault, total_area)
>>>>>>> 5c3e8b31


def write_yaml_realisation_stub_file(
    yaml_realisation_file: TextIO,
    default_parameter_values: dict[str, Any],
    faults: list[RealisationFault],
):
    """Write yaml realisation stub file.

    This function generates a yaml file stub for realisation, incorporating
    default parameter values, fault geometry, and rupture causality.

    Parameters
    ----------
    yaml_realisation_file : TextIO
        The file object to write the yaml to.
    default_parameter_values : dict[str, Any]
        Default parameter values for the realisation.
    faults : list[RealisationFault]
        The list of faults contaning both geoemetry and causality information.
    """
    realisation_object = {}
    realisation_object |= default_parameter_values
    fault_object = {}
    for fault in faults:
        planes = [
            {"corners": plane.corners.tolist(), "rake": plane.rake}
            for plane in fault.planes
        ]
        fault_object[normalise_name(fault.name)] = {
            "name": fault.name,
            "tect_type": fault.tect_type,
            "parent": normalise_name(fault.parent.name) if fault.parent else None,
            "magnitude": fault.magnitude,
            "shyp": fault.shyp,
            "dhyp": fault.dhyp,
            "parent_jump_coords": (
                list(fault.parent_jump_coords) if fault.parent else None
            ),
            "planes": planes,
        }
    realisation_object["faults"] = fault_object
    yaml.dump(realisation_object, yaml_realisation_file)


@app.command(
    help="Generate realisation stub files from ruptures in the NSHM 2022 database."
)
def main(
    nshm_db_file: Annotated[
        Path,
        typer.Argument(
            help="The NSHM sqlite database containing rupture information and fault geometry.",
            readable=True,
            exists=True,
        ),
    ],
    rupture_id: Annotated[
        int,
        typer.Argument(
            help="The ID of the rupture to generate the realisation stub for (find this using the NSHM Rupture Explorer)."
        ),
    ],
    yaml_file: Annotated[
        Path,
        typer.Argument(
            help="Location to write out the YAML realisation value.", writable=True
        ),
    ],
    dt: Annotated[
        float, typer.Option(help="Time resolution for source modelling.", min=0)
    ] = 0.05,
    genslip_seed: Annotated[
        int,
        typer.Option(
            help="Seed for genslip, used to initialise slip distribution on fault."
        ),
    ] = 1,
    srfgen_seed: Annotated[
        int,
        typer.Option(
            help="Seed for srfgen, used to initialise slip distribution on fault."
        ),
    ] = 1,
):
    db = nshmdb.NSHMDB(nshm_db_file)
    faults = [
        RealisationFault(
            name=fault.name, tect_type=fault.tect_type, planes=fault.planes
        )
        for fault in db.get_rupture_faults(rupture_id)
    ]
    set_magnitudes(faults)
    initial_fault = faults[0]
    rupture_causality_tree = build_rupture_causality_tree(initial_fault, faults)
    link_hypocentres(rupture_causality_tree, faults)
    default_parameter_values_with_args = {
        "name": f"Rupture {rupture_id}",
        "type": 5,
        "genslip_version": "5.4.2",
        "srfgen_seed": srfgen_seed,
        "genslip_seed": genslip_seed,
        "dt": dt,
    }
    with open(yaml_file, "w", encoding="utf-8") as yaml_out:
        write_yaml_realisation_stub_file(
            yaml_out, default_parameter_values_with_args, faults
        )


if __name__ == "__main__":
    app()<|MERGE_RESOLUTION|>--- conflicted
+++ resolved
@@ -39,10 +39,6 @@
 import itertools
 import re
 from pathlib import Path
-<<<<<<< HEAD
-=======
-from sqlite3 import Connection
->>>>>>> 5c3e8b31
 from typing import Annotated, Any, TextIO
 
 import numpy as np
@@ -331,7 +327,6 @@
     faults : list[RealisationFault]
         The faults participating in the rupture.
     """
-<<<<<<< HEAD
     total_area = sum(realisation_fault.area() for realisation_fault in faults)
     for realisation_fault in faults:
         realisation_fault.magnitude = magnitude_for_fault(realisation_fault, total_area)
@@ -348,11 +343,6 @@
         log_model, rupture_mfds[:, 0], np.log(rupture_mfds[:, 1])
     )
     return log_model(magnitude, *popt)
-=======
-    total_area = sum(fault.area() for fault in faults)
-    for fault in faults:
-        fault.magnitude = magnitude_for_fault(fault, total_area)
->>>>>>> 5c3e8b31
 
 
 def write_yaml_realisation_stub_file(
