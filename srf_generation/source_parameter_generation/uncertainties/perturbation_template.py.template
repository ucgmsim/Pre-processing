"""The template for future perturbation versions.
Update this docstring with information about the version"""
import numpy as np
import pandas as pd
from typing import Any, Dict, Union

from srf_generation.source_parameter_generation.uncertainties.common import (
    verify_params,
    GCMT_Source,
    NHM_Source,
)
from srf_generation.source_parameter_generation.uncertainties.mag_scaling import (
    mw_2_a_scaling_relation,
    MagnitudeScalingRelations,
    mag2mom,
)


def verify_1d_vel_mod(vel_mod_1d: pd.DataFrame):
    for line in vel_mod_1d.itertuples():
        assert line._fields == ('depth', 'vp', 'vs', 'rho', 'qp', 'qs')


def generate_source_params(
    source_data: Union[GCMT_Source, NHM_Source],
<<<<<<< HEAD
    vel_mod_1d: pd.DataFrame = None,
=======
    additional_source_parameters: Dict[str, Any],
    **kwargs,
>>>>>>> 02617bd5
) -> Dict[str, Any]:
    """source_data should have the following parameters available via . notation:
      - source_data.pid: name of the event
      - source_data.lat: latitude
      - source_data.lon: longitude
      - source_data.depth: depth
      - source_data.mag: magnitude
      - source_data.strike
      - source_data.dip
      - source_data.rake
    """

    ### Start of custom code area

    if isinstance(source_data, GCMT_Source):
        params = generate_from_gcmt(source_data, additional_source_parameters)
    elif isinstance(source_data, NHM_Source):
        params = generate_from_nhm(source_data, additional_source_parameters)
    else:
        raise ValueError("Not a valid type")

    if vel_mod_1d is not None:
        pass
        # Perturbate vel_mod_1d

    ### End of custom code area

    verify_params(params)
    if vel_mod_1d is not None:
        verify_1d_vel_mod(vel_mod_1d)

    return_dict = {
        "srf_gen_params": params,
    }
    if vel_mod_1d is not None:
        return_dict["vel_mod_1d"] = vel_mod_1d

    return return_dict


def generate_from_gcmt(
    sources_line: GCMT_Source, additional_source_parameters: Dict[str, Any]
):

    params = {
        "type": 1,
        "name": sources_line.pid,
        "latitude": sources_line.lat,
        "longitude": sources_line.lon,
        "depth": sources_line.depth,
        "magnitude": sources_line.mag,
        "moment": float(mag2mom(sources_line.mag)),
        "strike": sources_line.strike,
        "dip": sources_line.dip,
        "rake": sources_line.rake,
    }
    params.update(additional_source_parameters)
    return params


def generate_from_nhm(source: NHM_Source, additional_source_parameters: Dict[str, Any]):
    return None<|MERGE_RESOLUTION|>--- conflicted
+++ resolved
@@ -23,12 +23,9 @@
 
 def generate_source_params(
     source_data: Union[GCMT_Source, NHM_Source],
-<<<<<<< HEAD
+    additional_source_parameters: Dict[str, Any],
     vel_mod_1d: pd.DataFrame = None,
-=======
-    additional_source_parameters: Dict[str, Any],
     **kwargs,
->>>>>>> 02617bd5
 ) -> Dict[str, Any]:
     """source_data should have the following parameters available via . notation:
       - source_data.pid: name of the event
