import random

import numpy as np
from scipy.stats import truncnorm


def relative_uniform(mean, scale_factor):
    """Returns a value from a uniform distribution where the min and max
    are scaled relative to the middle value given as the mean"""
    return random.uniform(mean * (1 - scale_factor), mean * (1 + scale_factor))


<<<<<<< HEAD
def uniform_halfrange(mean, half_range):
    return uniform(mean - half_range, mean + half_range)
=======
def uniform(mean, half_range):
    return random.uniform(mean - half_range, mean + half_range)
>>>>>>> 6573af55


def truncated_normal(mean, std_dev, std_dev_limit=2):
    return float(
        truncnorm(-std_dev_limit, std_dev_limit, loc=mean, scale=std_dev).rvs()
    )


def weibull(k=3.353, scale_factor=0.612):
    return scale_factor * np.random.weibull(k)


def truncated_log_normal(mean, std_dev, std_dev_limit=2) -> float:
    return np.exp(
        truncnorm(
            -std_dev_limit, std_dev_limit, loc=np.log(float(mean)), scale=std_dev
        ).rvs()
    )<|MERGE_RESOLUTION|>--- conflicted
+++ resolved
@@ -10,13 +10,8 @@
     return random.uniform(mean * (1 - scale_factor), mean * (1 + scale_factor))
 
 
-<<<<<<< HEAD
-def uniform_halfrange(mean, half_range):
-    return uniform(mean - half_range, mean + half_range)
-=======
 def uniform(mean, half_range):
     return random.uniform(mean - half_range, mean + half_range)
->>>>>>> 6573af55
 
 
 def truncated_normal(mean, std_dev, std_dev_limit=2):
