--- conflicted
+++ resolved
@@ -9,16 +9,10 @@
 import numpy as np
 import pandas as pd
 import pyproj
-<<<<<<< HEAD
-from qcore import binary_version, gsf
-from srf_generation import realisation
-from srf_generation.realisation import RealisationFault
-=======
 import typer
 from qcore import binary_version
 from srf_generation import realisation
-from srf_generation.fault import Fault
->>>>>>> 5c3e8b31
+from srf_generation.realisation import RealisationFault
 
 import srf
 
@@ -36,7 +30,6 @@
 SRF2STOCH = "srf2stoch"
 
 
-<<<<<<< HEAD
 def type4_fault_gsf(fault: RealisationFault):
     with tempfile.NamedTemporaryFile(mode="w", delete=False) as gsf_output_file:
         gsf_df = pd.DataFrame(
@@ -61,20 +54,11 @@
             gsf_output_file.name, gsf_df, SUBDIVISION_RESOLUTION_KM * 1000
         )
         print(gsf_output_file.name)
-=======
-def type4_fault_gsf(fault: Fault):
-    with tempfile.NamedTemporaryFile(mode="w", delete=False) as gsf_output_file:
-        generate_gsf.write_fault_to_gsf_file(gsf_output_file, fault)
->>>>>>> 5c3e8b31
 
     return gsf_output_file.name
 
 
-<<<<<<< HEAD
 def srf_file_for_fault(output_directory: Path, fault: RealisationFault) -> Path:
-=======
-def srf_file_for_fault(output_directory: Path, fault: Fault) -> Path:
->>>>>>> 5c3e8b31
     return output_directory / (fault.name + ".srf")
 
 
@@ -118,17 +102,10 @@
 
     resolution = 100
     nx = sum(
-<<<<<<< HEAD
         gsf.gridpoints_along_direction(plane.length_m, resolution)
         for plane in fault.planes
     )
     ny = gsf.gridpoints_along_direction(fault.planes[0].width_m, resolution)
-=======
-        generate_gsf.gridpoints_along_direction(segment.length_m, resolution)
-        for segment in fault.segments
-    )
-    ny = generate_gsf.gridpoints_along_direction(fault.segments[0].width_m, resolution)
->>>>>>> 5c3e8b31
     genslip_cmd = [
         genslip_bin,
         "read_erf=0",
