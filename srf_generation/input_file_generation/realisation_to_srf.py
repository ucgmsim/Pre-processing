import argparse
from logging import Logger
from subprocess import run, PIPE, Popen
from typing import Dict, Any, Union
from tempfile import NamedTemporaryFile

import yaml
from h5py import File as h5open
import numpy as np
from os import makedirs, path
import pandas as pd
from qcore import binary_version, srf, geo, qclogging
from qcore.utils import compare_versions

from srf_generation.pre_processing_common import calculate_corners, get_hypocentre
from srf_generation.source_parameter_generation.gcmt_to_realisation import (
    DEFAULT_1D_VELOCITY_MODEL_PATH,
)
from srf_generation.source_parameter_generation.uncertainties.common import (
    HF_RUN_PARAMS,
    BB_RUN_PARAMS,
    LF_RUN_PARAMS,
)
from srf_generation.source_parameter_generation.uncertainties.mag_scaling import (
    mag2mom,
    MagnitudeScalingRelations,
)

SRF2STOCH = "srf2stoch"
GENERICSLIP2SRF = "generic_slip2srf"
FAULTSEG2GSFDIPDIR = "fault_seg2gsf_dipdir"

CORNERS_HEADER = (
    "> header line here for specifics \n\
> This is the standard input file format where the \
hypocenter is first then for each \n\
>Hypocenter (reference??) \n",
    "> Below are the corners \
(first point repeated as fifth to close box \n",
)


def create_stoch(
    stoch_file,
    srf_file,
    single_segment=False,
    logger: Logger = qclogging.get_basic_logger(),
):
    """
    Creates stoch file from srf file.
    """
    logger.debug("Generating stoch file")
    out_dir = path.dirname(stoch_file)
    makedirs(out_dir, exist_ok=True)
    dx, dy = 2.0, 2.0
    if not srf.is_ff(srf_file):
        dx, dy = srf.srf_dxy(srf_file)
    logger.debug(f"Saving stoch to {stoch_file}")
    srf2stoch = binary_version.get_unversioned_bin(SRF2STOCH)
    if single_segment:
        command = [srf2stoch, f"target_dx={dx}", f"target_dy={dy}"]
    else:
        command = ([srf2stoch, f"dx={dx}", f"dy={dy}"],)
    logger.debug(f"Creating stoch with command: {command}")
    with open(stoch_file, "w") as stochp, open(srf_file, "r") as srfp:
        proc = run(command, stdin=srfp, stdout=stochp, stderr=PIPE)
    logger.debug(f"{srf2stoch} stderr: {proc.stderr}")


def create_info_file(
    srf_file,
    srf_type,
    mag,
    rake,
    dt,
    vm=None,
    vs=None,
    rho=None,
    centroid_depth=None,
    lon=None,
    lat=None,
    shypo=None,
    dhypo=None,
    mwsr=None,
    tect_type=None,
    dip_dir=None,
    file_name=None,
    logger: Logger = qclogging.get_basic_logger(),
):
    """
    Stores SRF metadata as hdf5.
    srf_file: SRF path used as basename for info file and additional metadata
    """
    logger.debug("Generating srf info file")
    planes = srf.read_header(srf_file, idx=True)
    hlon, hlat, hdepth = srf.get_hypo(srf_file, depth=True)

    dbottom = []
    corners = np.zeros((len(planes), 4, 2))
    for i, p in enumerate(planes):
        # currently only support single dip dir value
        if dip_dir is not None:
            dip_deg = dip_dir
        else:
            dip_deg = p["strike"] + 90

        # projected fault width (along dip direction)
        pwid = p["width"] * np.cos(np.radians(p["dip"]))
        corners[i, 0] = geo.ll_shift(
            p["centre"][1], p["centre"][0], p["length"] / 2.0, p["strike"] + 180
        )[::-1]
        corners[i, 1] = geo.ll_shift(
            p["centre"][1], p["centre"][0], p["length"] / 2.0, p["strike"]
        )[::-1]
        corners[i, 2] = geo.ll_shift(corners[i, 1, 1], corners[i, 1, 0], pwid, dip_deg)[
            ::-1
        ]
        corners[i, 3] = geo.ll_shift(corners[i, 0, 1], corners[i, 0, 0], pwid, dip_deg)[
            ::-1
        ]
        dbottom.append(p["dtop"] + p["width"] * np.sin(np.radians(p["dip"])))

    if file_name is None:
        file_name = srf_file.replace(".srf", ".info")
    logger.debug("Saving info file to {}".format(file_name))
    with h5open(file_name, "w") as h:
        a = h.attrs
        # only taken from given parameters
        a["type"] = srf_type
        a["dt"] = dt
        a["rake"] = rake
        a["mag"] = mag
        # srf header data
        for k in planes[0].keys():
            a[k] = [p[k] for p in planes]
        # point source has 1 vs/rho, others are taken from vm
        if srf_type == 1:
            a["vs"] = vs
            a["rho"] = rho
            a["hlon"] = lon
            a["hlat"] = lat
            a["hdepth"] = centroid_depth
        else:
            a["vm"] = np.string_(path.basename(vm))
            a["hlon"] = hlon
            a["hlat"] = hlat
            a["hdepth"] = hdepth
            a["shyp0"] = shypo
            a["dhyp0"] = dhypo
        if mwsr is not None:
            a["mwsr"] = np.string_(mwsr)
        if tect_type is not None:
            a["tect_type"] = tect_type
        # derived parameters
        a["corners"] = corners
        a["dbottom"] = dbottom


def create_ps_srf(
    realisation_file: str,
    parameter_dictionary: Dict[str, Any],
    stoch_file: Union[None, str] = None,
    logger: Logger = qclogging.get_basic_logger,
):
    latitude = parameter_dictionary.pop("latitude")
    longitude = parameter_dictionary.pop("longitude")
    depth = parameter_dictionary.pop("depth")
    magnitude = parameter_dictionary.pop("magnitude")
    strike = parameter_dictionary.pop("strike")
    rake = parameter_dictionary.pop("rake")
    dip = parameter_dictionary.pop("dip")
    moment = parameter_dictionary.pop("moment", 0)
    dt = parameter_dictionary.pop("dt", 0.005)
    vs = parameter_dictionary.pop("vs", 3.20)
    rho = parameter_dictionary.pop("rho", 2.44)
    target_area_km = parameter_dictionary.pop("target_area_km", None)
    target_slip_cm = parameter_dictionary.pop("target_slip_cm", None)
    stype = parameter_dictionary.pop("stype", "cos")
    risetime = parameter_dictionary.pop("risetime", 0.5)
    inittime = parameter_dictionary.pop("inittime", 0.0)

<<<<<<< HEAD
    name = parameter_dictionary.get("name")
=======
    # srfgen seed is not used by slip2srf (unless we pass rt_rand in),
    # but we also don't need it to be in the sim_params.yaml file
    parameter_dictionary.pop("srfgen_seed")

    name = parameter_dictionary.pop("name")
>>>>>>> 79be704f
    logger.info(f"Generating srf for realisation {name}")

    logger.debug(
        "All srf generation parameters successfully obtained from the realisation file"
    )

    if moment <= 0:
        logger.debug("moment is negative, calculating from magnitude")
        moment = mag2mom(magnitude)

    # size (dd) and slip
    if target_area_km is not None:
        logger.debug(
            f"target_area_km given ({target_area_km}), using it to calculate fault edge length and slip"
        )
        dd = np.sqrt(target_area_km)
        slip = (moment * 1.0e-20) / (target_area_km * vs * vs * rho)
    elif target_slip_cm is not None:
        logger.debug(
            f"target_slip_cm given ({target_slip_cm}), using it to calculate fault edge length"
        )
        dd = np.sqrt(moment * 1.0e-20) / (target_slip_cm * vs * vs * rho)
        slip = target_slip_cm
    else:
        aa = np.exp(2.0 / 3.0 * np.log(moment) - 14.7 * np.log(10.0))
        dd = np.sqrt(aa)
        slip = (moment * 1.0e-20) / (aa * vs * vs * rho)
    logger.debug(f"Slip: {slip}, fault plane edge length {dd}")

    ###
    ### file names
    ###
    srf_file = realisation_file.replace(".csv", ".srf")
    logger.debug(f"Srf will be saved to {srf_file}")

    ###
    ### create GSF
    ###
    with NamedTemporaryFile(mode="w+", delete=False) as gsfp:
        gsfp.write("# nstk= 1 ndip= 1\n")
        gsfp.write(f"# flen= {dd:10.4f} fwid= {dd:10.4f}\n")
        gsfp.write(
            "# LON  LAT  DEP(km)  SUB_DX  SUB_DY  LOC_STK  LOC_DIP  LOC_RAKE  SLIP(cm)  INIT_TIME  SEG_NO\n"
        )
        gsfp.write("1\n")
        gsfp.write(
            f"{longitude:11.5f} {latitude:11.5f} {depth:8.4f} {dd:8.4f} {dd:8.4f} "
            f"{strike:6.1f} {dip:6.1f} {rake:6.1f} {slip:8.2f} {inittime:8.3f}    0\n"
        )

    ###
    ### create SRF
    ###
    commands = [
        binary_version.get_unversioned_bin(GENERICSLIP2SRF),
        f"infile={gsfp.name}",
        f"outfile={srf_file}",
        "outbin=0",
        f"stype={stype}",
        f"dt={dt}",
        "plane_header=1",
        f"risetime={risetime}",
        "risetimefac=1.0",
        "risetimedep=0.0",
    ]
    run(commands, stderr=PIPE)

    ###
    ### save STOCH
    ###
    if stoch_file is None:
        stoch_file = realisation_file.replace(".csv", ".stoch")
    create_stoch(stoch_file, srf_file, single_segment=True)

    ###
    ### save INFO
    ###
    create_info_file(
        srf_file,
        1,
        magnitude,
        rake,
        dt,
        vs=vs,
        rho=rho,
        centroid_depth=depth,
        lon=longitude,
        lat=latitude,
    )


def create_ps_ff_srf(
    realisation_file: str,
    parameter_dictionary: Dict[str, Any],
    stoch_file: Union[None, str] = None,
    logger: Logger = qclogging.get_basic_logger,
):
    name = parameter_dictionary.get("name")
    logger.info(f"Generating srf for realisation {name}")

    # pops
    latitude = parameter_dictionary.pop("latitude")
    longitude = parameter_dictionary.pop("longitude")
    depth = parameter_dictionary.pop("depth")
    magnitude = parameter_dictionary.pop("magnitude")
    strike = parameter_dictionary.pop("strike")
    rake = parameter_dictionary.pop("rake")
    dip = parameter_dictionary.pop("dip")
    dt = parameter_dictionary.pop("dt", 0.005)
    flen = parameter_dictionary.pop("flen")
    dlen = parameter_dictionary.pop("dlen")
    fwid = parameter_dictionary.pop("fwid")
    dwid = parameter_dictionary.pop("dwid")
    dtop = parameter_dictionary.pop("dtop")
    shypo = parameter_dictionary.pop("shypo")
    dhypo = parameter_dictionary.pop("dhypo")
    genslip_version = str(parameter_dictionary.pop("genslip_version"))
    seed = parameter_dictionary.pop("srfgen_seed")
    slip_cov = parameter_dictionary.pop("slip_cov", None)
    rough = parameter_dictionary.pop("rough", None)

    mwsr = MagnitudeScalingRelations(parameter_dictionary.pop("mwsr"))

    # gets
    vel_mod_1d = parameter_dictionary.get("vel_mod_1d", DEFAULT_1D_VELOCITY_MODEL_PATH)
    rvfac = parameter_dictionary.get("rvfac", None)

    logger.debug(
        "All srf generation parameters successfully obtained from the realisation file"
    )

    gsf_file = NamedTemporaryFile(mode="w", delete=False)
    logger.debug(f"Gsf will be saved to the temporary file {gsf_file}")
    srf_file = realisation_file.replace(".csv", ".srf")
    logger.debug(f"Srf will be saved to {srf_file}")
    corners_file = realisation_file.replace(".csv", ".corners")
    logger.debug(f"The corners file will be saved to {corners_file}")

    logger.debug("Getting corners and hypocentre")
    corners = get_corners(latitude, longitude, flen, fwid, dip, strike)
    hypocentre = get_hypocentre(latitude, longitude, shypo, dhypo, strike, dip)
    logger.debug("Saving corners and hypocentre")
    write_corners(corners_file, hypocentre, corners)

    def get_n(fault_size, sub_fault_size):
        return str(int(round(fault_size / sub_fault_size)))

    nx = get_n(flen, dlen)
    ny = get_n(fwid, dwid)

    with NamedTemporaryFile(mode="w", delete=False) as gsfp:
        gen_gsf(
            gsfp,
            longitude,
            latitude,
            dtop,
            strike,
            dip,
            rake,
            flen,
            fwid,
            nx,
            ny,
            logger=logger,
        )

    gen_srf(
        srf_file,
        gsfp.name,
        magnitude,
        dt,
        nx,
        ny,
        seed,
        shypo,
        dhypo,
        vel_mod_1d,
        genslip_version=genslip_version,
        rvfac=rvfac,
        slip_cov=slip_cov,
        rough=rough,
        logger=logger,
    )

    if stoch_file is None:
        stoch_file = realisation_file.replace(".csv", ".stoch")
    create_stoch(stoch_file, srf_file, single_segment=True, logger=logger)

    # save INFO
    create_info_file(
        srf_file,
        2,
        magnitude,
        rake,
        dt,
        centroid_depth=depth,
        lon=None,
        lat=None,
        tect_type=None,
        dip_dir=None,
        mwsr=mwsr,
        shypo=shypo + 0.5 * flen,
        dhypo=dhypo,
        vm=vel_mod_1d,
        logger=logger,
    )


def get_corners(lat, lon, flen, fwid, dip, strike):
    """
    Return Corners of a fault. Indexes are as below.
    0 1
    2 3
    """
    lats, lons = calculate_corners(
        dip,
        np.array([-flen / 2.0, flen / 2.0]),
        np.array([-fwid, 0.0]),
        lat,
        lon,
        strike,
    )

    # joined (lon, lat) pairs
    return np.dstack((lons.flat, lats.flat))[0]


def write_corners(filename, hypocentre, corners):
    """
    Write a corners text file (used to plot faults).
    """
    with open(filename, "w") as cf:
        # lines beginning with '>' are ignored
        cf.write(CORNERS_HEADER[0])
        cf.write("{:f} {:f}\n".format(*hypocentre))
        cf.write(CORNERS_HEADER[1])
        # 0 1 - draw in order to close box
        # 2 3
        for i in [0, 1, 3, 2, 0]:
            cf.write("{:f} {:f}\n".format(*corners[i]))


def gen_srf(
    srf_file,
    gsf_file,
    magnitude,
    dt,
    nx,
    ny,
    seed,
    shypo,
    dhypo,
    velocity_model,
    genslip_version="3.3",
    rvfac=None,
    rough=None,
    slip_cov=None,
    logger: Logger = qclogging.get_basic_logger(),
):
    genslip_bin = binary_version.get_genslip_bin(genslip_version)
    if compare_versions(genslip_version, "5"):
        logger.debug(
            "Using genslip version {}. Using nx and ny".format(genslip_version)
        )
        xstk = "nx"
        ydip = "ny"
    else:
        logger.debug(
            "Using genslip version {}. Using nstk and ndip".format(genslip_version)
        )
        xstk = "nstk"
        ydip = "ndip"
    cmd = [
        genslip_bin,
        "read_erf=0",
        "write_srf=1",
        "read_gsf=1",
        "write_gsf=0",
        f"infile={gsf_file}",
        f"mag={magnitude}",
        f"{xstk}={nx}",
        f"{ydip}={ny}",
        "ns=1",
        "nh=1",
        f"seed={seed}",
        f"velfile={velocity_model}",
        f"shypo={shypo}",
        f"dhypo={dhypo}",
        f"dt={dt}",
        "plane_header=1",
        "srf_version=1.0",
    ]
    if rvfac is not None:
        cmd.append(f"rvfrac={rvfac}")
    if rough is not None:
        cmd.append(f"alpha_rough={rough}")
    if slip_cov is not None:
        cmd.append(f"slip_sigma={slip_cov}")
    logger.debug("Creating SRF with command: {}".format(" ".join(cmd)))
    with open(srf_file, "w") as srfp:
        proc = run(cmd, stdout=srfp, stderr=PIPE)
    logger.debug(f"{genslip_bin} stderr: {proc.stderr}")


def gen_gsf(
    gsfp,
    lon,
    lat,
    dtop,
    strike,
    dip,
    rake,
    flen,
    fwid,
    nx,
    ny,
    logger: Logger = qclogging.get_basic_logger(),
):
    logger.debug(f"Saving gsf to {gsfp.name}")
    gexec = Popen(
        [binary_version.get_unversioned_bin(FAULTSEG2GSFDIPDIR), "read_slip_vals=0"],
        stdin=PIPE,
        stdout=gsfp,
    )
    gexec.communicate(
        f"1\n{lon:f} {lat:f} {dtop:f} {strike} {dip} {rake} {flen:f} {fwid:f} {nx:s} {ny:s}".encode(
            "utf-8"
        )
    )
    gexec.wait()


def generate_sim_params_yaml(
    sim_params_file: str,
    parameters: Dict[str, Any],
    logger: Logger = qclogging.get_basic_logger(),
):
    makedirs(path.dirname(sim_params_file), exist_ok=True)

    logger.debug(f"Raw sim params: {parameters}")
    sim_params = {}
    for key, value in parameters.items():
        if key in HF_RUN_PARAMS:
            if "hf" not in sim_params.keys():
                sim_params["hf"] = {}
            sim_params["hf"][key] = value

        elif key in BB_RUN_PARAMS:
            if "bb" not in sim_params.keys():
                sim_params["bb"] = {}
            sim_params["bb"][key] = value

        elif key in LF_RUN_PARAMS:
            if "emod3d" not in sim_params.keys():
                sim_params["emod3d"] = {}
            sim_params["emod3d"][key] = value

        else:
            sim_params[key] = value

    logger.debug(f"Processed sim params: {sim_params}")
    logger.debug(f"Saving sim params to {sim_params_file}")
    with open(sim_params_file, "w") as spf:
        yaml.dump(sim_params, spf)
    logger.debug(f"Sim params saved")


def load_args():
    parser = argparse.ArgumentParser()
    parser.add_argument("realisation_file", type=path.abspath)
    return parser.parse_args()


def main():
    primary_logger = qclogging.get_logger("realisation_to_srf")
    args = load_args()
    rel_df: pd.DataFrame = pd.read_csv(args.realisation_file)
    realisation = rel_df.to_dict(orient="records")[0]
    rel_logger = qclogging.get_realisation_logger(primary_logger, realisation["name"])
    if realisation["type"] == 1:
        create_ps_srf(args.realisation_file, realisation, logger=rel_logger)
    elif realisation["type"] == 2:
        create_ps_ff_srf(args.realisation_file, realisation, logger=rel_logger)
    else:
        raise ValueError(
            f"Type {realisation['type']} faults are not currently supported. "
            f"Contact the software team if you believe this is an error."
        )
    sim_params_file = args.realisation_file.replace(".csv", ".yaml")
    generate_sim_params_yaml(sim_params_file, realisation)


if __name__ == "__main__":
    main()<|MERGE_RESOLUTION|>--- conflicted
+++ resolved
@@ -179,15 +179,11 @@
     risetime = parameter_dictionary.pop("risetime", 0.5)
     inittime = parameter_dictionary.pop("inittime", 0.0)
 
-<<<<<<< HEAD
-    name = parameter_dictionary.get("name")
-=======
     # srfgen seed is not used by slip2srf (unless we pass rt_rand in),
     # but we also don't need it to be in the sim_params.yaml file
     parameter_dictionary.pop("srfgen_seed")
 
-    name = parameter_dictionary.pop("name")
->>>>>>> 79be704f
+    name = parameter_dictionary.get("name")
     logger.info(f"Generating srf for realisation {name}")
 
     logger.debug(
